## v0.18.0 - dd/mm/yyyy

### Changes affecting backwards compatibility


- Arrays of char cannot be converted to ``cstring`` anymore, pointers to
  arrays of char can! This means ``$`` for arrays can finally exist
  in ``system.nim`` and do the right thing.
- ``echo`` now works with strings that contain ``\0`` (the binary zero is not
  shown) and ``nil`` strings are equal to empty strings.
- JSON: Deprecated `getBVal`, `getFNum`, and `getNum` in favour to
  `getBool`, `getFloat`, `getBiggestInt`. Also `getInt` procedure was added.
- `reExtended` is no longer default for the `re` constructor in the `re`
  module.
- The overloading rules changed slightly so that constrained generics are
  preferred over unconstrained generics. (Bug #6526)
- It is now possible to forward declare object types so that mutually
  recursive types can be created across module boundaries. See
  [package level objects](https://nim-lang.org/docs/manual.html#package-level-objects)
  for more information.
- The **unary** ``<`` is now deprecated, for ``.. <`` use ``..<`` for other usages
  use the ``pred`` proc.
- We changed how array accesses "from backwards" like ``a[^1]`` or ``a[0..^1]`` are
  implemented. These are now implemented purely in ``system.nim`` without compiler
  support. There is a new "heterogenous" slice type ``system.HSlice`` that takes 2
  generic parameters which can be ``BackwardsIndex`` indices. ``BackwardsIndex`` is
  produced by ``system.^``.
  This means if you overload ``[]`` or ``[]=`` you need to ensure they also work
  with ``system.BackwardsIndex`` (if applicable for the accessors).
- ``mod`` and bitwise ``and`` do not produce ``range`` subtypes anymore. This
  turned out to be more harmful than helpful and the language is simpler
  without this special typing rule.
- Added ``algorithm.rotateLeft``.
- ``rationals.toRational`` now uses an algorithm based on continued fractions.
  This means its results are more precise and it can't run into an infinite loop
  anymore.
- Added ``typetraits.$`` as an alias for ``typetraits.name``.
- ``os.getEnv`` now takes an optional ``default`` parameter that tells ``getEnv``
  what to return if the environment variable does not exist.
- Bodies of ``for`` loops now get their own scope:

.. code-block:: nim
  # now compiles:
  for i in 0..4:
    let i = i + 1
    echo i

- The parsing rules of ``if`` expressions were changed so that multiple
  statements are allowed in the branches. We found few code examples that
  now fail because of this change, but here is one:

.. code-block:: nim

  t[ti] = if exp_negative: '-' else: '+'; inc(ti)

This now needs to be written as:

.. code-block:: nim

  t[ti] = (if exp_negative: '-' else: '+'); inc(ti)

- To make Nim even more robust the system iterators ``..`` and ``countup``
  now only accept a single generic type ``T``. This means the following code
  doesn't die with an "out of range" error anymore:

.. code-block:: nim

  var b = 5.Natural
  var a = -5
  for i in a..b:
    echo i

- ``formatFloat``/``formatBiggestFloat`` now support formatting floats with zero
  precision digits. The previous ``precision = 0`` behavior (default formatting)
  is now available via ``precision = -1``.
- The ``nim doc`` command is now an alias for ``nim doc2``, the second version of
  the documentation generator. The old version 1 can still be accessed
  via the new ``nim doc0`` command.
- Added ``system.getStackTraceEntries`` that allows you to access the stack
  trace in a structured manner without string parsing.
- Added ``sequtils.mapLiterals`` for easier construction of array and tuple
  literals.
- Added ``parseutils.parseSaturatedNatural``.
- ``atomic`` and ``generic`` are no longer keywords in Nim. ``generic`` used to be
  an alias for ``concept``, ``atomic`` was not used for anything.
- Moved from stdlib into Nimble packages:
  - [``basic2d``](https://github.com/nim-lang/basic2d)
    _deprecated: use ``glm``, ``arraymancer``, ``neo``, or another package instead_
  - [``basic3d``](https://github.com/nim-lang/basic3d)
    _deprecated: use ``glm``, ``arraymancer``, ``neo``, or another package instead_
  - [``gentabs``](https://github.com/lcrees/gentabs)
  - [``libuv``](https://github.com/lcrees/libuv)
  - [``numeric``](https://github.com/lcrees/polynumeric)
  - [``poly``](https://github.com/lcrees/polynumeric)
  - [``pdcurses``](https://github.com/lcrees/pdcurses)
  - [``romans``](https://github.com/lcrees/romans)

- Added ``system.runnableExamples`` to make examples in Nim's documentation easier
  to write and test. The examples are tested as the last step of
  ``nim doc``.
- Nim's ``rst2html`` command now supports the testing of code snippets via an RST
  extension that we called ``:test:``::

    .. code-block:: nim
        :test:
      # shows how the 'if' statement works
      if true: echo "yes"
<<<<<<< HEAD
- The ``[]`` proc for strings now raises an ``IndexError`` exception when
  the specified slice is out of bounds. See issue
  [#6223](https://github.com/nim-lang/Nim/issues/6223) for more details.
=======
- ``strutils.split`` and ``strutils.rsplit`` with an empty string and a
  separator now returns that empty string.
  See issue [#4377](https://github.com/nim-lang/Nim/issues/4377).
>>>>>>> 45821ea2
<|MERGE_RESOLUTION|>--- conflicted
+++ resolved
@@ -105,12 +105,9 @@
         :test:
       # shows how the 'if' statement works
       if true: echo "yes"
-<<<<<<< HEAD
 - The ``[]`` proc for strings now raises an ``IndexError`` exception when
   the specified slice is out of bounds. See issue
   [#6223](https://github.com/nim-lang/Nim/issues/6223) for more details.
-=======
 - ``strutils.split`` and ``strutils.rsplit`` with an empty string and a
   separator now returns that empty string.
-  See issue [#4377](https://github.com/nim-lang/Nim/issues/4377).
->>>>>>> 45821ea2
+  See issue [#4377](https://github.com/nim-lang/Nim/issues/4377).