#
#
#           The Nim Compiler
#        (c) Copyright 2017 Andreas Rumpf
#
#    See the file "copying.txt", included in this
#    distribution, for details about the copyright.
#

# included from cgen.nim

# ------------------------- Name Mangling --------------------------------

import compiler/sem/sighashes

proc isKeyword(w: PIdent): bool =
  # Nim and C++ share some keywords
  # it's more efficient to test the whole Nim keywords range
  case w.id
  of ccgKeywordsLow..ccgKeywordsHigh,
     nimKeywordsLow..nimKeywordsHigh,
     ord(wInline): return true
  else: return false

proc mangleField(m: BModule; name: PIdent): string =
  result = mangle(name.s)
  # fields are tricky to get right and thanks to generic types producing
  # duplicates we can end up mangling the same field multiple times. However
  # if we do so, the 'cppDefines' table might be modified in the meantime
  # meaning we produce inconsistent field names (see bug #5404).
  # Hence we do not check for ``m.g.config.cppDefines.contains(result)`` here
  # anymore:
  if isKeyword(name):
    result.add "_0"

proc mangleName(g: ModuleGraph; s: PSym): Rope =
  result = s.extname
  if result == "":
    result = s.name.s.mangle.rope
    result.add "__"
    result.add g.ifaces[s.itemId.module].uniqueName
    result.add "_"
    result.add rope s.itemId.item

proc mangleParamName(c: ConfigRef; s: PSym): Rope =
  ## we cannot use 'sigConflicts' here since we don't have access to a BProc.
  ## Fortunately C's scoping rules are sane enough so that that doesn't
  ## cause any trouble.
  if true:
    var res = s.name.s.mangle
    if isKeyword(s.name) or c.cppDefines.contains(res):
      res.add "_0"

    result = res.rope

proc mangleLocalName(p: BProc; name: PIdent, id: LocalId): Rope =
  if name.isNil:
    # use the ID prefixed by an underscore, which is guaranteed to be a unique
    # name within the procedure
    result = "_" & $id.int
  else:
    # mangle the user-defiend name, also accounting for shadowed names
    var key = name.s.mangle
    let counter = p.sigConflicts.getOrDefault(key)
    result = key
    if counter != 0 or isKeyword(name) or p.module.g.config.cppDefines.contains(key):
      result.add "_" & rope(counter+1)
    p.sigConflicts.inc(key)

proc scopeMangledParam(p: BProc; name: PIdent) =
  ## parameter generation doesn't have access to a ``BProc``, so we have to
  ## remember these parameter names are already in scope to be able to
  ## generate unique identifiers reliably (consider that ``var a = a`` is
  ## even an idiom in Nim).
  var key = name.s.mangle
  p.sigConflicts.inc(key)

const
  irrelevantForBackend = {tyGenericBody, tyGenericInst, tyGenericInvocation,
                          tyDistinct, tyRange, tyStatic, tyAlias, tySink,
                          tyInferred}

proc typeName(typ: PType): Rope =
  let typ = typ.skipTypes(irrelevantForBackend)
  result =
    if typ.sym != nil and typ.kind in {tyObject, tyEnum, tyCase}:
      rope($typ.kind & '_' & typ.sym.name.s.mangle)
    else:
      rope($typ.kind)

proc getTypeName(m: BModule; typ: PType; sig: SigHash): Rope =
  var t = typ
  while true:
    if t.sym != nil and {sfImportc, sfExportc} * t.sym.flags != {}:
      return t.sym.extname

    if t.kind in irrelevantForBackend:
      t = t.lastSon
    else:
      break
  let typ = if typ.kind in {tyAlias, tySink}: typ.lastSon else: typ
  result = typ.typeName & $sig

proc mapSetType(conf: ConfigRef; typ: PType): TCTypeKind =
  case int(getSize(conf, typ))
  of 1: result = ctInt8
  of 2: result = ctInt16
  of 4: result = ctInt32
  of 8: result = ctInt64
  else: result = ctArray

proc mapType(conf: ConfigRef; typ: PType): TCTypeKind =
  ## Maps a Nim type to a C type
  case typ.kind
  of tyNone, tyTyped: result = ctVoid
  of tyBool: result = ctBool
  of tyChar: result = ctChar
  of tyNil: result = ctPtr
  of tySet: result = mapSetType(conf, typ)
  of tyOpenArray, tyVarargs:
    result = ctNimOpenArray
  of tyArray, tyUncheckedArray: result = ctArray
  of tyObject, tyCase, tyTuple: result = ctStruct
  of tyUserTypeClasses:
    doAssert typ.isResolvedUserTypeClass
    return mapType(conf, typ.lastSon)
  of tyGenericBody, tyGenericInst, tyGenericParam, tyDistinct, tyOrdinal,
     tyTypeDesc, tyAlias, tySink, tyInferred, tyEnum:
    result = mapType(conf, lastSon(typ))
  of tyRange: result = mapType(conf, typ[0])
  of tyPtr, tyVar, tyLent, tyRef:
    var base = skipTypes(typ.lastSon, typedescInst)
    case base.kind
    of tyArray, tyUncheckedArray: result = ctPtrToArray
    of tyOpenArray, tyVarargs:
      result = ctNimOpenArray
    of tySet:
      if mapSetType(conf, base) == ctArray: result = ctPtrToArray
      else: result = ctPtr
    else: result = ctPtr
  of tyPointer: result = ctPtr
  of tySequence: result = ctNimSeq
  of tyProc: result = if typ.callConv != ccClosure: ctProc else: ctStruct
  of tyString: result = ctNimStr
  of tyCstring: result = ctCString
  of tyInt..tyUInt64:
    result = TCTypeKind(ord(typ.kind) - ord(tyInt) + ord(ctInt))
  of tyStatic:
    if typ.n != nil: result = mapType(conf, lastSon typ)
    else: doAssert(false, "mapType: " & $typ.kind)
  else: doAssert(false, "mapType: " & $typ.kind)

proc mapReturnType(conf: ConfigRef; typ: PType): TCTypeKind =
  #if skipTypes(typ, typedescInst).kind == tyArray: result = ctPtr
  #else:
  result = mapType(conf, typ)

proc isImportedType(t: PType): bool =
  result = t.sym != nil and sfImportc in t.sym.flags

proc getTypeDescAux(m: BModule, origTyp: PType, check: var IntSet): Rope

proc isInvalidReturnType(conf: ConfigRef; rettype: PType): bool =
  # Arrays and sets cannot be returned by a C procedure, because C is
  # such a poor programming language.
  # We exclude records with refs too. This enhances efficiency.
  # keep synchronized with ``mirpasses.eligibleForRvo``
  if rettype == nil: result = true
  else:
    case mapType(conf, rettype)
    of ctArray:
      result = not (skipTypes(rettype, typedescInst).kind in
          {tyVar, tyLent, tyRef, tyPtr})
    of ctStruct:
      let t = skipTypes(rettype, typedescInst)
      result = containsGarbageCollectedRef(t) or
          (t.kind == tyObject and not isObjLackingTypeField(t))
    else: result = false

const
  CallingConvToStr: array[TCallingConvention, string] = ["N_NIMCALL",
    "N_STDCALL", "N_CDECL", "N_SAFECALL",
    "N_SYSCALL", # this is probably not correct for all platforms,
                 # but one can #define it to what one wants
    "N_INLINE", "N_NOINLINE", "N_FASTCALL", "N_CLOSURE", "N_NOCONV"]

proc cacheGetType(tab: TypeCache; sig: SigHash): Rope =
  # returns nil if we need to declare this type
  # since types are now unique via the ``getUniqueType`` mechanism, this slow
  # linear search is not necessary anymore:
  result = tab.getOrDefault(sig)

proc addAbiCheck(m: BModule, t: PType, name: Rope) =
  if isDefined(m.config, "checkAbi") and (let size = getSize(m.config, t); size != szUnknownSize):
    var msg = "backend & Nim disagree on size for: "
    msg.addTypeHeader(m.config, t)
    var msg2 = ""
    msg2.addQuoted msg # not a hostspot so extra allocation doesn't matter
    m.s[cfsTypeInfo].addf("NIM_STATIC_ASSERT(sizeof($1) == $2, $3);$n", [name, rope(size), msg2.rope])
    # see `testCodegenABICheck` for example error message it generates


proc initResultParamLoc(conf: ConfigRef; param: CgNode): TLoc =
  result = initLoc(locParam, param, "Result", OnStack)
  let t = param.typ
  if mapReturnType(conf, t) != ctArray and isInvalidReturnType(conf, t):
    incl(result.flags, lfIndirect)
    result.storage = OnUnknown

proc typeNameOrLiteral(m: BModule; t: PType, literal: string): Rope =
  if t.sym != nil and sfImportc in t.sym.flags and t.sym.magic == mNone:
    useHeader(m, t.sym)
    result = t.sym.extname
  else:
    result = rope(literal)

proc getSimpleTypeDesc(m: BModule, typ: PType): Rope =
  const
    NumericalTypeToStr: array[tyInt..tyUInt64, string] = [
      "NI", "NI8", "NI16", "NI32", "NI64",
      "NF", "NF32", "NF64",
      "NU", "NU8", "NU16", "NU32", "NU64"]
  case typ.kind
  of tyPointer:
    result = typeNameOrLiteral(m, typ, "void*")
  of tyString:
    discard cgsym(m, "NimStrPayload")
    discard cgsym(m, "NimStringV2")
    result = typeNameOrLiteral(m, typ, "NimStringV2")
  of tyCstring: result = typeNameOrLiteral(m, typ, "NCSTRING")
  of tyBool: result = typeNameOrLiteral(m, typ, "NIM_BOOL")
  of tyChar: result = typeNameOrLiteral(m, typ, "NIM_CHAR")
  of tyNil: result = typeNameOrLiteral(m, typ, "void*")
  of tyInt..tyUInt64:
    result = typeNameOrLiteral(m, typ, NumericalTypeToStr[typ.kind])
  of tyDistinct, tyRange, tyOrdinal: result = getSimpleTypeDesc(m, typ[0])
  of tyStatic:
    m.config.internalAssert(typ.n != nil, "tyStatic for getSimpleTypeDesc")
    result = getSimpleTypeDesc(m, lastSon typ)
  of tyGenericInst, tyAlias, tySink, tyEnum:
    result = getSimpleTypeDesc(m, lastSon typ)
  else: result = ""

  if result != "" and typ.isImportedType():
    let sig = hashType typ
    if cacheGetType(m.typeCache, sig) == "":
      m.typeCache[sig] = result

proc pushType(m: BModule, typ: PType) =
  for i in 0..high(m.typeStack):
    # pointer equality is good enough here:
    if m.typeStack[i] == typ: return
  m.typeStack.add(typ)

proc getTypePre(m: BModule, typ: PType; sig: SigHash): Rope =
  if typ == nil: result = rope("void")
  else:
    result = getSimpleTypeDesc(m, typ)
    if result == "": result = cacheGetType(m.typeCache, sig)

proc structOrUnion(t: PType): Rope =
  let cachedUnion = rope("union")
  let cachedStruct = rope("struct")
  let t = t.skipTypes({tyAlias, tySink})
  if tfUnion in t.flags: cachedUnion
  else: cachedStruct

proc addForwardStructFormat(m: BModule, structOrUnion: Rope, typename: Rope) =
  m.s[cfsForwardTypes].addf "typedef $1 $2 $2;$n", [structOrUnion, typename]

proc getTypeForward(m: BModule, typ: PType; sig: SigHash): Rope =
  result = cacheGetType(m.forwTypeCache, sig)
  if result != "": return
  result = getTypePre(m, typ, sig)
  if result != "": return
  let concrete = typ.skipTypes(abstractInst)
  case concrete.kind
  of tySequence, tyTuple, tyObject, tyCase:
    result = getTypeName(m, typ, sig)
    m.forwTypeCache[sig] = result
    if not isImportedType(concrete):
      addForwardStructFormat(m, structOrUnion(typ), result)
    else:
      pushType(m, concrete)
    doAssert m.forwTypeCache[sig] == result
  else: internalError(m.config, "getTypeForward(" & $typ.kind & ')')

proc getTypeDescWeak(m: BModule; t: PType; check: var IntSet): Rope =
  ## like getTypeDescAux but creates only a *weak* dependency. In other words
  ## we know we only need a pointer to it so we only generate a struct forward
  ## declaration:
  let etB = t.skipTypes(abstractInst)
  case etB.kind
  of tyObject, tyTuple, tyCase:
    result = getTypeForward(m, t, hashType(t))
    pushType(m, t)
  else:
    result = getTypeDescAux(m, t, check)

proc getSeqPayloadType(m: BModule; t: PType): Rope =
  var check = initIntSet()
  result = getTypeDescWeak(m, t, check) & "_Content"
  #result = getTypeForward(m, t, hashType(t)) & "_Content"

proc seqV2ContentType(m: BModule; t: PType; check: var IntSet) =
  let sig = hashType(t)
  let result = cacheGetType(m.typeCache, sig)
  if result == "":
    # the struct definition hasn't been emitted yet
    discard getTypeDescAux(m, t, check)
  else:
    # emit the payload type:
    appcg(m, m.s[cfsTypes], "struct $2_Content { NI cap; $1 data[SEQ_DECL_SIZE];};$N",
          [getTypeDescAux(m, t.skipTypes(abstractInst)[0], check), result])

proc prepareParameters(m: BModule, t: PType): seq[TLoc] =
  ## Sets up and returns the locs of the parameter symbols for procedure
  ## type `t`. The loc for the first parameter is stored at index 1.
  ##
  ## Neither the loc for the 'result' nor for the hidden environment parameter
  ## are filled-in here. 'result' might not be a parameter, and the hidden
  ## environment parameter is currently always treated as a local variable.
  assert t.kind == tyProc
  let params = t.n
  result.newSeq(params.len)

  for i in 1..<params.len:
    let param = params[i].sym
    if isCompileTimeOnly(param.typ):
      # ignore parameters only relevant for overloading (e.g., ``static[T]``,
      # etc.); already filled-in parameters are also skipped
      continue

    let storage =
      if mapType(m.config, param.typ.skipTypes({tyVar, tyLent})) == ctArray:
        # something that's represented as a C array. Since an indirection is
        # involved, we don't know where the location resides
        OnUnknown
      else:
        OnStack

    result[i] = initLoc(locParam, newLocalRef(LocalId(i), param.info, param.typ),
                        mangleParamName(m.config, param), storage)

    if ccgIntroducedPtr(m.config, param, t[0]):
      # the parameter is passed by address; mark it as indirect
      incl(result[i].flags, lfIndirect)
      result[i].storage = OnUnknown

proc genProcParams(m: BModule, t: PType, rettype, params: var Rope,
                   check: var IntSet, locs: openArray[TLoc],
                   declareEnvironment=true; weakDep=false) =
  params = ""
  if t[0] == nil or isInvalidReturnType(m.config, t[0]):
    rettype = ~"void"
  else:
    rettype = getTypeDescAux(m, t[0], check)
  for i in 1..<t.n.len:
    m.config.internalAssert(t.n[i].kind == nkSym, t.n.info, "genProcParams")
    var param = t.n[i].sym
    if locs[i].k == locNone: continue
    if params != "": params.add(~", ")

    var arr = param.typ.skipTypes({tyGenericInst})
    if arr.kind in {tyVar, tyLent, tySink}:
      arr = arr.lastSon
    let isOpenArray = arr.kind in {tyOpenArray, tyVarargs}

    if isOpenArray:
      # declare the pointer field for openArray:
      params.add(getTypeDescWeak(m, arr.base, check))
      params.add("*")
    elif lfIndirect in locs[i].flags:
      params.add(getTypeDescWeak(m, param.typ, check))
      params.add(~"*")
    elif weakDep:
      params.add(getTypeDescWeak(m, param.typ, check))
    else:
      params.add(getTypeDescAux(m, param.typ, check))
    params.add(~" ")
    if sfNoalias in param.flags:
      params.add(~"NIM_NOALIAS ")
    params.add(locs[i].r)
    # declare the len field for open arrays:
    if isOpenArray:
      # need to pass hidden parameter:
      params.addf(", NI $1Len_$2", [locs[i].r, 0.rope])

  if t[0] != nil and isInvalidReturnType(m.config, t[0]):
    var arr = t[0]
    if params != "": params.add(", ")
    if mapReturnType(m.config, t[0]) != ctArray:
      params.add(getTypeDescWeak(m, arr, check))
      params.add("*")
    else:
      params.add(getTypeDescAux(m, arr, check))
    params.addf(" Result", [])
  if t.callConv == ccClosure and declareEnvironment:
    if params != "": params.add(", ")
    params.add("void* ClE_0")
  if tfVarargs in t.flags:
    if params != "": params.add(", ")
    params.add("...")
  if params == "": params.add("void)")
  else: params.add(")")
  params = "(" & params

proc mangleRecFieldName(m: BModule; field: PSym): Rope =
  if {sfImportc, sfExportc} * field.flags != {}:
    result = field.extname
  else:
    result = rope(mangleField(m, field.name))
  m.config.internalAssert(result != "", field.info, "mangleRecFieldName")

proc genRecordFieldsAux(m: BModule, n: PNode,
                        rectype: PType,
                        check: var IntSet, unionPrefix = ""): Rope =
  result = ""
  case n.kind
  of nkRecList:
    for i in 0..<n.len:
      result.add(genRecordFieldsAux(m, n[i], rectype, check, unionPrefix))
  of nkRecCase:
    m.config.internalAssert(n[0].kind == nkSym, n.info, "genRecordFieldsAux")
    result.add(genRecordFieldsAux(m, n[0], rectype, check, unionPrefix))
    # prefix mangled name with "_U" to avoid clashes with other field names,
    # since identifiers are not allowed to start with '_'
    var unionBody = ""
    for i in 1..<n.len:
      case n[i].kind
      of nkOfBranch, nkElse:
        let k = lastSon(n[i])
        if k.kind != nkSym:
          let structName = "_" & mangleRecFieldName(m, n[0].sym) & "_" & $i
          let a = genRecordFieldsAux(m, k, rectype, check, unionPrefix & $structName & ".")
          if a != "":
            if tfPacked notin rectype.flags:
              unionBody.add("struct {")
            else:
              if hasAttribute in CC[m.config.cCompiler].props:
                unionBody.add("struct __attribute__((__packed__)){")
              else:
                unionBody.addf("#pragma pack(push, 1)$nstruct{", [])
            unionBody.add(a)
            unionBody.addf("} $1;$n", [structName])
            if tfPacked in rectype.flags and hasAttribute notin CC[m.config.cCompiler].props:
              unionBody.addf("#pragma pack(pop)$n", [])
        else:
          unionBody.add(genRecordFieldsAux(m, k, rectype, check, unionPrefix))
      else: internalError(m.config, "genRecordFieldsAux(record case branch)")
    if unionBody != "":
      result.addf("union{$n$1};$n", [unionBody])
  of nkSym:
    let field = n.sym
    if field.typ.kind == tyVoid: return
    #assert(field.ast == nil)
    let sname = mangleRecFieldName(m, field)
    if field.locId == 0:
      # XXX: the C struct definition for the type is re-generated in every C
      #      file the type is used in, so the field might have an associated
      #      loc. Eventually, each C type will only be generated once, and then
      #      the guard can be removed
      m.fields.put(field): unionPrefix & sname

    if field.alignment > 0:
      result.addf "NIM_ALIGN($1) ", [rope(field.alignment)]
    let noAlias = if sfNoalias in field.flags: " NIM_NOALIAS" else: ""

    let fieldType = field.typ.skipTypes(abstractInst)
    if fieldType.kind == tyUncheckedArray:
      result.addf("$1 $2[SEQ_DECL_SIZE];$n",
          [getTypeDescAux(m, fieldType.elemType, check), sname])
    elif field.bitsize != 0:
      result.addf("$1$4 $2:$3;$n", [getTypeDescAux(m, field.typ, check), sname, rope($field.bitsize), noAlias])
    else:
      # TODO: C++ remove
      # don't use fieldType here because we need the
      # tyGenericInst for C++ template support
      result.addf("$1$3 $2;$n", [getTypeDescAux(m, field.typ, check), sname, noAlias])
  else: internalError(m.config, n.info, "genRecordFieldsAux()")

proc getRecordFields(m: BModule, typ: PType, check: var IntSet): Rope =
  result = genRecordFieldsAux(m, typ.n, typ, check)

proc ensureObjectFields*(m: BModule; field: PSym, typ: PType) =
  ## Two different object types can produce the same signature hash in
  ## certain cases (the hidden parameter type of a generic's inner procedure,
  ## for example), in which case ``getTypeDescAux`` never calls
  ## ``genRecordDesc``. This procedures makes sure that the field has a valid
  ## loc.
  if field.locId == 0:
    var check = initIntSet()
    discard getRecordFields(m, typ, check)

proc mangleDynLibProc(sym: PSym): Rope

proc getRecordDesc(m: BModule, typ: PType, name: Rope,
                   check: var IntSet): Rope =
  # declare the record:
  var hasField = false

  if tfPacked in typ.flags:
    if hasAttribute in CC[m.config.cCompiler].props:
      result = structOrUnion(typ) & " __attribute__((__packed__))"
    else:
      result = "#pragma pack(push, 1)\L" & structOrUnion(typ)
  else:
    result = structOrUnion(typ)

  result.add " "
  result.add name

  if typ.kind == tyObject:
    if typ[0] == nil:
      if lacksMTypeField(typ):
        appcg(m, result, " {$n", [])
      else:
        appcg(m, result, " {$n#TNimTypeV2* m_type;$n", [])
        hasField = true
    else:
      appcg(m, result, " {$n  $1 Sup;$n",
                      [getTypeDescAux(m, typ[0].skipTypes(skipPtrs), check)])
      hasField = true
  else:
    result.addf(" {$n", [name])

  let desc = getRecordFields(m, typ, check)
  if desc == "" and not hasField:
    result.addf("char dummy;$n", [])
  else:
    result.add(desc)
  result.add("};\L")
  if tfPacked in typ.flags and hasAttribute notin CC[m.config.cCompiler].props:
    result.add "#pragma pack(pop)\L"

proc getTupleDesc(m: BModule, typ: PType, name: Rope,
                  check: var IntSet): Rope =
  result = "$1 $2 {$n" % [structOrUnion(typ), name]
  var desc = ""
  for i in 0..<typ.len:
    desc.addf("$1 Field$2;$n",
         [getTypeDescAux(m, typ[i], check), rope(i)])
  if desc == "": result.add("char dummy;\L")
  else: result.add(desc)
  result.add("};\L")

proc getOpenArrayDesc(m: BModule, t: PType, check: var IntSet): Rope =
  let sig = hashType(t)
  if true:
    result = cacheGetType(m.typeCache, sig)
    if result == "":
      result = getTypeName(m, t, sig)
      m.typeCache[sig] = result
      let elemType = getTypeDescWeak(m, t[0], check)
      m.s[cfsTypes].addf("typedef struct {$n$2* Field0;$nNI Field1;$n} $1;$n",
                         [result, elemType])

proc getTypeDescAux(m: BModule, origTyp: PType, check: var IntSet): Rope =
  # returns only the type's name

  var t = origTyp.skipTypes(irrelevantForBackend)
  m.config.internalAssert(not containsOrIncl(check, t.id),
                          "cannot generate C type for: " & typeToString(origTyp))
  # XXX: this BUG is hard to fix -> we need to introduce helper structs,
  # but determining when this needs to be done is hard. We should split
  # C type generation into an analysis and a code generation phase somehow.
  if t.sym != nil: useHeader(m, t.sym)
  if t != origTyp and origTyp.sym != nil: useHeader(m, origTyp.sym)
  let sig = hashType(origTyp)

  defer: # defer is the simplest in this case
    if isImportedType(t) and not m.typeABICache.containsOrIncl(sig):
      addAbiCheck(m, t, result)

  result = getTypePre(m, t, sig)
  if result != "":
    excl(check, t.id)
    return
  case t.kind
  of tyRef, tyPtr, tyVar, tyLent:
    let star = "*"
    var et = origTyp.skipTypes(abstractInst).lastSon
    var etB = et.skipTypes(abstractInst)
    if mapType(m.config, t) == ctPtrToArray:
      if etB.kind == tySet:
        et = getSysType(m.g.graph, unknownLineInfo, tyUInt8)
      else:
        et = elemType(etB)
      etB = et.skipTypes(abstractInst)
    case etB.kind
<<<<<<< HEAD
    of tyObject, tyTuple, tyCase:
=======
    of tyObject, tyTuple, tySequence:
>>>>>>> 29dc0c77
      # no restriction! We have a forward declaration for structs
      let name = getTypeForward(m, et, hashType et)
      result = name & star
    of tyOpenArray:
      result = getTypeDescAux(m, etB, check)
    else:
      # else we have a strong dependency  :-(
      result = getTypeDescAux(m, et, check) & star

    m.typeCache[sig] = result
  of tyOpenArray, tyVarargs:
    result = getOpenArrayDesc(m, t, check)
  of tyEnum:
    result = cacheGetType(m.typeCache, sig)
    if result == "":
      result = getTypeName(m, origTyp, sig)
      if not (sfImportc in t.sym.flags and t.sym.magic == mNone):
        m.typeCache[sig] = result
        m.s[cfsTypes].addf("typedef $1 $2;$n",
          [getTypeDescAux(m, t.lastSon, check), result])
        when false:
          let owner = hashOwner(t.sym)
          if not gDebugInfo.hasEnum(t.sym.name.s, t.sym.info.line, owner):
            var vals: seq[(string, int)] = @[]
            for i in 0..<t.n.len:
              assert(t.n[i].kind == nkSym)
              let field = t.n[i].sym
              vals.add((field.name.s, field.position.int))
            gDebugInfo.registerEnum(EnumDesc(size: size, owner: owner, id: t.sym.id,
              name: t.sym.name.s, values: vals))
  of tyProc:
    result = getTypeName(m, origTyp, sig)
    m.typeCache[sig] = result
    var rettype, desc: Rope
    let params = prepareParameters(m, t)
    genProcParams(m, t, rettype, desc, check, params, true, true)
    if not isImportedType(t):
      if t.callConv != ccClosure: # procedure vars may need a closure!
        m.s[cfsTypes].addf("typedef $1_PTR($2, $3) $4;$n",
             [rope(CallingConvToStr[t.callConv]), rettype, result, desc])
      else:
        m.s[cfsTypes].addf("typedef struct {$n" &
            "N_NIMCALL_PTR($2, ClP_0) $3;$n" &
            "void* ClE_0;$n} $1;$n",
             [result, rettype, desc])
  of tySequence:
    # a sequence type is two structs underneath: one for the seq itself, and
    # one for its payload
    m.config.internalAssert(skipTypes(t[0], typedescInst).kind != tyEmpty,
                            "cannot map the empty seq type to a C type")

    result = cacheGetType(m.forwTypeCache, sig)
    if result == "":
      result = getTypeName(m, origTyp, sig)
      if not isImportedType(t):
        m.forwTypeCache[sig] = result
        addForwardStructFormat(m, structOrUnion(t), result)

    # it's possible that the element type cannot be emitted yet because it
    # depends on the sequence type (a cyclic type). For this reason, the
    # payload type is only forward-declared here, and the actual definition
    # is emitted later
    addForwardStructFormat(m, structOrUnion(t), result & "_Content")
    # note: force push the type (by not using ``pushType``)
    m.typeStack.add origTyp

    m.typeCache[sig] = result
    appcg(m, m.s[cfsTypes],
      "struct $1 {$N" &
      "  NI len; $1_Content* p;$N" &
      "};$N", [result])
  of tyUncheckedArray:
    result = getTypeName(m, origTyp, sig)
    m.typeCache[sig] = result
    if not isImportedType(t):
      let foo = getTypeDescAux(m, t[0], check)
      m.s[cfsTypes].addf("typedef $1 $2[1];$n", [foo, result])
  of tyArray:
    var n: BiggestInt = toInt64(lengthOrd(m.config, t))
    if n <= 0: n = 1   # make an array of at least one element
    result = getTypeName(m, origTyp, sig)
    m.typeCache[sig] = result
    if not isImportedType(t):
      let foo = getTypeDescAux(m, t[1], check)
      m.s[cfsTypes].addf("typedef $1 $2[$3];$n",
           [foo, result, rope(n)])
  of tyObject, tyTuple, tyCase:
    result = cacheGetType(m.forwTypeCache, sig)
    if result == "":
      result = getTypeName(m, origTyp, sig)
      m.forwTypeCache[sig] = result
      if not isImportedType(t):
        addForwardStructFormat(m, structOrUnion(t), result)
      assert m.forwTypeCache[sig] == result
    m.typeCache[sig] = result # always call for sideeffects:
    if not incompleteType(t):
      let recdesc = if t.kind != tyTuple: getRecordDesc(m, t, result, check)
                    else: getTupleDesc(m, t, result, check)
      if not isImportedType(t):
        m.s[cfsTypes].add(recdesc)
      elif tfIncompleteStruct notin t.flags:
        discard # addAbiCheck(m, t, result) # already handled elsewhere
  of tySet:
    # Don't use the imported name as it may be scoped: 'Foo::SomeKind'
    result = $t.kind & '_' & t.lastSon.typeName & $t.lastSon.hashType
    m.typeCache[sig] = result
    if not isImportedType(t):
      let s = int(getSize(m.config, t))
      case s
      of 1, 2, 4, 8: m.s[cfsTypes].addf("typedef NU$2 $1;$n", [result, rope(s*8)])
      else: m.s[cfsTypes].addf("typedef NU8 $1[$2];$n",
             [result, rope(getSize(m.config, t))])
  of tyGenericInst, tyDistinct, tyOrdinal, tyTypeDesc, tyAlias, tySink,
     tyUserTypeClass, tyUserTypeClassInst, tyInferred:
    result = getTypeDescAux(m, lastSon(t), check)
  else:
    internalError(m.config, "getTypeDescAux(" & $t.kind & ')')
    result = ""
  # fixes bug #145:
  excl(check, t.id)

proc getTypeDesc(m: BModule, typ: PType): Rope =
  var check = initIntSet()
  result = getTypeDescAux(m, typ, check)

type
  TClosureTypeKind = enum ## In C closures are mapped to 3 different things.
    clHalf,           ## fn(args) type without the trailing 'void* env' parameter
    clHalfWithEnv,    ## fn(args, void* env) type with trailing 'void* env' parameter
    clFull            ## struct {fn(args, void* env), env}

proc getClosureType(m: BModule, t: PType, kind: TClosureTypeKind): Rope =
  assert t.kind == tyProc
  var check = initIntSet()
  result = getTempName(m)
  let params = prepareParameters(m, t)
  var rettype, desc: Rope
  genProcParams(m, t, rettype, desc, check, params, declareEnvironment=kind != clHalf)
  if not isImportedType(t):
    if t.callConv != ccClosure or kind != clFull:
      m.s[cfsTypes].addf("typedef $1_PTR($2, $3) $4;$n",
           [rope(CallingConvToStr[t.callConv]), rettype, result, desc])
    else:
      m.s[cfsTypes].addf("typedef struct {$n" &
          "N_NIMCALL_PTR($2, ClP_0) $3;$n" &
          "void* ClE_0;$n} $1;$n",
           [result, rettype, desc])

proc finishTypeDescriptions(m: BModule) =
  var i = 0
  var check = initIntSet()
  while i < m.typeStack.len:
    let t = m.typeStack[i]
    if t.skipTypes(abstractInst).kind == tySequence:
      seqV2ContentType(m, t, check)
    else:
      discard getTypeDescAux(m, t, check)
    inc(i)
  m.typeStack.setLen 0

proc genProcHeader(m: BModule, prc: PSym, locs: openArray[TLoc]): Rope =
  ## Generates the C function header for `prc`, with `locs` being the locs
  ## of the formal parameters.
  var
    rettype, params: Rope
  # using static is needed for inline procs
  if exfExportLib in prc.extFlags:
    if isHeaderFile in m.flags:
      result.add "N_LIB_IMPORT "
    else:
      result.add "N_LIB_EXPORT "
  elif prc.typ.callConv == ccInline:
    result.add "static "
  elif sfImportc notin prc.flags:
    result.add "N_LIB_PRIVATE "
  var check = initIntSet()
  genProcParams(m, prc.typ, rettype, params, check, locs)

  # careful here! don't access ``prc.ast`` as that could reload large parts of
  # the object graph!
  result.addf("$1($2, $3)$4",
        [rope(CallingConvToStr[prc.typ.callConv]), rettype,
         m.procs[m.g.env.procedures[prc]].name, params])

# ------------------ type info generation -------------------------------------

proc genTypeInfoV1(m: BModule, t: PType; info: TLineInfo): Rope
proc getNimNode(m: BModule): Rope =
  result = "$1[$2]" % [m.typeNodesName, rope(m.typeNodes)]
  inc(m.typeNodes)

proc genTypeInfoAuxBase(m: BModule; typ, origType: PType;
                        name, base: Rope; info: TLineInfo) =
  var nimtypeKind: int
  #allocMemTI(m, typ, name)
  if isObjLackingTypeField(typ):
    nimtypeKind = ord(tyPureObject)
  else:
    nimtypeKind = ord(typ.kind)

  var size: Rope
  if tfIncompleteStruct in typ.flags:
    size = rope"void*"
  else:
    size = getTypeDesc(m, origType)
  m.s[cfsTypeInit3].addf(
    "$1.size = sizeof($2);$n$1.align = NIM_ALIGNOF($2);$n$1.kind = $3;$n$1.base = $4;$n",
    [name, size, rope(nimtypeKind), base]
  )
  # compute type flags for GC optimization
  var flags = 0
  if not containsGarbageCollectedRef(typ): flags = flags or 1
  if not canFormAcycle(typ): flags = flags or 2
  #else echo("can contain a cycle: " & typeToString(typ))
  if flags != 0:
    m.s[cfsTypeInit3].addf("$1.flags = $2;$n", [name, rope(flags)])
  discard cgsym(m, "TNimType")
  if isDefined(m.config, "nimTypeNames"):
    var typename = typeToString(if origType.typeInst != nil: origType.typeInst
                                else: origType, preferName)
    if typename == "ref object" and origType.skipTypes(skipPtrs).sym != nil:
      typename = "anon ref object from " & m.config$origType.skipTypes(skipPtrs).sym.info
    m.s[cfsTypeInit3].addf("$1.name = $2;$n",
        [name, makeCString typename])
    discard cgsym(m, "nimTypeRoot")
    m.s[cfsTypeInit3].addf("$1.nextType = nimTypeRoot; nimTypeRoot=&$1;$n",
         [name])

  m.s[cfsData].addf("N_LIB_PRIVATE TNimType $1;$n", [name])

proc genTypeInfoAux(m: BModule, typ, origType: PType, name: Rope;
                    info: TLineInfo) =
  var base: Rope
  if typ.len > 0 and typ.lastSon != nil:
    var x = typ.lastSon
    if typ.kind == tyObject: x = x.skipTypes(skipPtrs)
    if typ.kind == tyPtr and x.kind == tyObject and incompleteType(x):
      base = rope("0")
    else:
      base = genTypeInfoV1(m, x, info)
  else:
    base = rope("0")
  genTypeInfoAuxBase(m, typ, origType, name, base, info)

proc discriminatorTableName(m: BModule, objtype: PType, d: PSym): Rope =
  # bugfix: we need to search the type that contains the discriminator:
  var objtype = objtype.skipTypes(abstractPtrs)
  while lookupInRecord(objtype.n, d.name) == nil:
    objtype = objtype[0].skipTypes(abstractPtrs)
  m.config.internalAssert(objtype.sym != nil, d.info, "anonymous obj with discriminator")
  result = "NimDT_$1_$2" % [rope($hashType(objtype)), rope(d.name.s.mangle)]

proc rope(arg: Int128): Rope = rope($arg)

proc genTNimNodeArray(m: BModule, name: Rope, size: Rope) =
  m.s[cfsTypeInit1].addf("static TNimNode* $1[$2];$n", [name, size])

proc genObjectFields(m: BModule, typ, origType: PType, n: PNode, expr: Rope;
                     info: TLineInfo) =
  case n.kind
  of nkRecList:
    if n.len == 1:
      genObjectFields(m, typ, origType, n[0], expr, info)
    elif n.len > 0:
      var tmp = getTempName(m) & "_" & $n.len
      genTNimNodeArray(m, tmp, rope(n.len))
      for i in 0..<n.len:
        var tmp2 = getNimNode(m)
        m.s[cfsTypeInit3].addf("$1[$2] = &$3;$n", [tmp, rope(i), tmp2])
        genObjectFields(m, typ, origType, n[i], tmp2, info)
      m.s[cfsTypeInit3].addf("$1.len = $2; $1.kind = 2; $1.sons = &$3[0];$n",
           [expr, rope(n.len), tmp])
    else:
      m.s[cfsTypeInit3].addf("$1.len = $2; $1.kind = 2;$n", [expr, rope(n.len)])
  of nkRecCase:
    assert(n[0].kind == nkSym)
    var field = n[0].sym
    var tmp = discriminatorTableName(m, typ, field)
    var L = lengthOrd(m.config, field.typ)
    assert L > 0
    ensureObjectFields(m, field, typ)
    m.s[cfsTypeInit3].addf("$1.kind = 3;$n" &
        "$1.offset = offsetof($2, $3);$n" & "$1.typ = $4;$n" &
        "$1.name = $5;$n" & "$1.sons = &$6[0];$n" &
        "$1.len = $7;$n", [expr, getTypeDesc(m, origType),
                           m.fields[field],
                           genTypeInfoV1(m, field.typ, info),
                           makeCString(field.name.s),
                           tmp, rope(L)])
    m.s[cfsData].addf("TNimNode* $1[$2];$n", [tmp, rope(L+1)])
    for i in 1..<n.len:
      var b = n[i]           # branch
      var tmp2 = getNimNode(m)
      genObjectFields(m, typ, origType, lastSon(b), tmp2, info)
      case b.kind
      of nkOfBranch:
        m.config.internalAssert(b.len >= 2, b.info, "genObjectFields; nkOfBranch broken")
        for j in 0..<b.len - 1:
          if b[j].kind == nkRange:
            var x = toInt(getOrdValue(b[j][0]))
            var y = toInt(getOrdValue(b[j][1]))
            while x <= y:
              m.s[cfsTypeInit3].addf("$1[$2] = &$3;$n", [tmp, rope(x), tmp2])
              inc(x)
          else:
            m.s[cfsTypeInit3].addf("$1[$2] = &$3;$n",
                 [tmp, rope(getOrdValue(b[j])), tmp2])
      of nkElse:
        m.s[cfsTypeInit3].addf("$1[$2] = &$3;$n",
             [tmp, rope(L), tmp2])
      else: internalError(m.config, n.info, "genObjectFields(nkRecCase)")
  of nkSym:
    var field = n.sym
    # Do not produce code for void types
    if isEmptyType(field.typ): return
    if field.bitsize == 0:
      ensureObjectFields(m, field, typ)
      m.s[cfsTypeInit3].addf("$1.kind = 1;$n" &
          "$1.offset = offsetof($2, $3);$n" & "$1.typ = $4;$n" &
          "$1.name = $5;$n", [expr, getTypeDesc(m, origType),
          m.fields[field], genTypeInfoV1(m, field.typ, info),
          makeCString(field.name.s)])
  else: internalError(m.config, n.info, "genObjectFields")

proc genObjectInfo(m: BModule, typ, origType: PType, name: Rope; info: TLineInfo) =
  if typ.kind == tyObject:
    if incompleteType(typ):
      localReport(m.config, info, reportTyp(
        rsemRttiRequestForIncompleteObject, typ))

    genTypeInfoAux(m, typ, origType, name, info)
  else:
    genTypeInfoAuxBase(m, typ, origType, name, rope("0"), info)
  var tmp = getNimNode(m)
  if not isImportedType(typ):
    genObjectFields(m, typ, origType, typ.n, tmp, info)
  m.s[cfsTypeInit3].addf("$1.node = &$2;$n", [name, tmp])
  var t = typ[0]
  while t != nil:
    t = t.skipTypes(skipPtrs)
    t.flags.incl tfObjHasKids
    t = t[0]

proc genTupleInfo(m: BModule, typ, origType: PType, name: Rope; info: TLineInfo) =
  genTypeInfoAuxBase(m, typ, typ, name, rope("0"), info)
  var expr = getNimNode(m)
  if typ.len > 0:
    var tmp = getTempName(m) & "_" & $typ.len
    genTNimNodeArray(m, tmp, rope(typ.len))
    for i in 0..<typ.len:
      var a = typ[i]
      var tmp2 = getNimNode(m)
      m.s[cfsTypeInit3].addf("$1[$2] = &$3;$n", [tmp, rope(i), tmp2])
      m.s[cfsTypeInit3].addf("$1.kind = 1;$n" &
          "$1.offset = offsetof($2, Field$3);$n" &
          "$1.typ = $4;$n" &
          "$1.name = \"Field$3\";$n",
           [tmp2, getTypeDesc(m, origType), rope(i), genTypeInfoV1(m, a, info)])
    m.s[cfsTypeInit3].addf("$1.len = $2; $1.kind = 2; $1.sons = &$3[0];$n",
         [expr, rope(typ.len), tmp])
  else:
    m.s[cfsTypeInit3].addf("$1.len = $2; $1.kind = 2;$n",
         [expr, rope(typ.len)])
  m.s[cfsTypeInit3].addf("$1.node = &$2;$n", [name, expr])

proc genEnumInfo(m: BModule, typ: PType, name: Rope; info: TLineInfo) =
  # Type information for enumerations is quite heavy, so we do some
  # optimizations here: The ``typ`` field is never set, as it is redundant
  # anyway. We generate a cstring array and a loop over it. Exceptional
  # positions will be reset after the loop.
  genTypeInfoAux(m, typ, typ, name, info)
  var nodePtrs = getTempName(m) & "_" & $typ.n.len
  genTNimNodeArray(m, nodePtrs, rope(typ.n.len))
  var enumNames, specialCases: Rope
  var firstNimNode = m.typeNodes
  var hasHoles = false
  for i in 0..<typ.n.len:
    assert(typ.n[i].kind == nkSym)
    var field = typ.n[i].sym
    var elemNode = getNimNode(m)
    if field.ast == nil:
      # no explicit string literal for the enum field, so use field.name:
      enumNames.add(makeCString(field.name.s))
    else:
      enumNames.add(makeCString(field.ast.strVal))
    if i < typ.n.len - 1: enumNames.add(", \L")
    if field.position != i or tfEnumHasHoles in typ.flags:
      specialCases.addf("$1.offset = $2;$n", [elemNode, rope(field.position)])
      hasHoles = true
  var enumArray = getTempName(m)
  var counter = getTempName(m)
  m.s[cfsTypeInit1].addf("NI $1;$n", [counter])
  m.s[cfsTypeInit1].addf("static char* NIM_CONST $1[$2] = {$n$3};$n",
       [enumArray, rope(typ.n.len), enumNames])
  m.s[cfsTypeInit3].addf("for ($1 = 0; $1 < $2; $1++) {$n" &
      "$3[$1+$4].kind = 1;$n" & "$3[$1+$4].offset = $1;$n" &
      "$3[$1+$4].name = $5[$1];$n" & "$6[$1] = &$3[$1+$4];$n" & "}$n", [counter,
      rope(typ.n.len), m.typeNodesName, rope(firstNimNode), enumArray, nodePtrs])
  m.s[cfsTypeInit3].add(specialCases)
  m.s[cfsTypeInit3].addf(
       "$1.len = $2; $1.kind = 2; $1.sons = &$3[0];$n$4.node = &$1;$n",
       [getNimNode(m), rope(typ.n.len), nodePtrs, name])
  if hasHoles:
    # 1 << 2 is {ntfEnumHole}
    m.s[cfsTypeInit3].addf("$1.flags = 1<<2;$n", [name])

proc genSetInfo(m: BModule, typ: PType, name: Rope; info: TLineInfo) =
  assert(typ[0] != nil)
  genTypeInfoAux(m, typ, typ, name, info)
  var tmp = getNimNode(m)
  m.s[cfsTypeInit3].addf("$1.len = $2; $1.kind = 0;$n" & "$3.node = &$1;$n",
       [tmp, rope(firstOrd(m.config, typ)), name])

proc genArrayInfo(m: BModule, typ: PType, name: Rope; info: TLineInfo) =
  genTypeInfoAuxBase(m, typ, typ, name, genTypeInfoV1(m, typ[1], info), info)

proc fakeClosureType(m: BModule; owner: PSym): PType =
  # we generate the same RTTI as for a tuple[pointer, ref tuple[]]
  result = newType(tyTuple, nextTypeId m.idgen, owner)
  result.rawAddSon(newType(tyPointer, nextTypeId m.idgen, owner))
  var r = newType(tyRef, nextTypeId m.idgen, owner)
  let obj = createObj(m.g.graph, m.idgen, owner, owner.info, final=false)
  r.rawAddSon(obj)
  result.rawAddSon(r)

proc useHook(m: BModule, s: PSym): ProcedureId =
  if s in m.g.env.procedures:
    result = m.g.env.procedures[s]
  else:
    result = m.g.env.procedures.add(s)
    # adding a module override is only necessary when it's a new procedure
    m.g.hooks.add (m, result)

  useProc(m, result)

proc genDeepCopyProc(m: BModule; s: PSym; result: Rope) =
  let id = useHook(m, s)
  m.s[cfsTypeInit3].addf("$1.deepcopy =(void* (N_RAW_NIMCALL*)(void*))$2;$n",
     [result, m.procs[id].name])

proc declareNimType(m: BModule, name: string; str: Rope, module: int) =
  m.s[cfsData].addf("extern $2 $1;$n", [str, rope(name)])

proc genTypeInfo2Name(m: BModule; t: PType): Rope =
  var res = "|"
  var it = t
  while it != nil:
    it = it.skipTypes(skipPtrs)
    if it.sym != nil:
      var m = it.sym.owner
      while m != nil and m.kind != skModule: m = m.owner
      if m == nil or sfSystemModule in m.flags:
        # produce short names for system types:
        res.add it.sym.name.s
      else:
        var p = m.owner
        if p != nil and p.kind == skPackage:
          res.add p.name.s & "."
        res.add m.name.s & "."
        res.add it.sym.name.s
    else:
      res.add $hashType(it)
    res.add "|"
    it = it[0]
  result = makeCString(res)

proc isTrivialProc(g: ModuleGraph; s: PSym): bool {.inline.} = getBody(g, s).len == 0

proc genHook(m: BModule; t: PType; info: TLineInfo; op: TTypeAttachedOp): Rope =
  let theProc = getAttachedOp(m.g.graph, t, op)
  if theProc != nil and not isTrivialProc(m.g.graph, theProc):
    # the prototype of a destructor is ``=destroy(x: var T)`` and that of a
    # finalizer is: ``proc (x: ref T) {.nimcall.}``. We need to check the calling
    # convention at least:
    if theProc.typ == nil or theProc.typ.callConv != ccNimCall:
      localReport(m.config, info, reportSym(
        rsemExpectedNimcallProc, theProc))

    let id = useHook(m, theProc)
    result = m.procs[id].name

    when false:
      if not canFormAcycle(t) and op == attachedTrace:
        echo "ayclic but has this =trace ", t, " ", theProc.ast
  else:
    when false:
      if op == attachedTrace and m.config.selectedGC == gcOrc and
          containsGarbageCollectedRef(t):
        # unfortunately this check is wrong for an object type that only contains
        # .cursor fields like 'Node' inside 'cycleleak'.
        internalError(m.config, info, "no attached trace proc found")
    result = rope("NIM_NIL")

proc genTypeInfoV2Impl(m: BModule, t, origType: PType, name: Rope; info: TLineInfo) =
  var typeName: Rope
  if t.kind in {tyObject, tyDistinct, tyCase}:
    if incompleteType(t):
      localReport(m.config, info, reportTyp(
        rsemRttiRequestForIncompleteObject, t))

    typeName = genTypeInfo2Name(m, t)
  else:
    typeName = rope("NIM_NIL")

  discard cgsym(m, "TNimTypeV2")
  m.s[cfsData].addf("N_LIB_PRIVATE TNimTypeV2 $1;$n", [name])
  let destroyImpl = genHook(m, t, info, attachedDestructor)
  let traceImpl = genHook(m, t, info, attachedTrace)

  var flags = 0
  if not isCyclePossible(t, m.g.graph): flags = flags or 1 # acyclic

  addf(m.s[cfsTypeInit3], "$1.destructor = (void*)$2; $1.size = sizeof($3); $1.align = NIM_ALIGNOF($3); $1.name = $4;$n; $1.traceImpl = (void*)$5; $1.flags = $6;", [
    name, destroyImpl, getTypeDesc(m, t), typeName,
    traceImpl, rope(flags)])

  if t.kind in {tyObject, tyCase} and t.len > 0 and t[0] != nil and optEnableDeepCopy in m.config.globalOptions:
    discard genTypeInfoV1(m, t, info)

proc genTypeInfoV2(m: BModule, t: PType; info: TLineInfo): Rope =
  let origType = t
  # distinct types can have their own destructors
  var t = skipTypes(origType, irrelevantForBackend + tyUserTypeClasses - {tyDistinct})

  let prefixTI = "(&"

  let sig = hashType(origType)
  result = m.typeInfoMarkerV2.getOrDefault(sig)
  if result != "":
    return prefixTI.rope & result & ")".rope

  let marker = m.g.typeInfoMarkerV2.getOrDefault(sig)
  if marker.str != "":
    discard cgsym(m, "TNimTypeV2")
    declareNimType(m, "TNimTypeV2", marker.str, marker.owner)
    # also store in local type section:
    m.typeInfoMarkerV2[sig] = marker.str
    return prefixTI.rope & marker.str & ")".rope

  result = "NTIv2$1_" % [rope($sig)]
  m.typeInfoMarkerV2[sig] = result

  let owner = t.skipTypes(typedescPtrs).itemId.module
  if owner != m.module.position and moduleOpenForCodegen(m.g.graph, FileIndex owner):
    # make sure the type info is created in the owner module
    discard genTypeInfoV2(m.g.modules[owner], origType, info)
    # reference the type info as extern here
    discard cgsym(m, "TNimTypeV2")
    declareNimType(m, "TNimTypeV2", result, owner)
    return prefixTI.rope & result & ")".rope

  m.g.typeInfoMarkerV2[sig] = (str: result, owner: owner)
  genTypeInfoV2Impl(m, t, origType, result, info)
  result = prefixTI.rope & result & ")".rope

proc openArrayToTuple(m: BModule; t: PType): PType =
  result = newType(tyTuple, nextTypeId m.idgen, t.owner)
  let p = newType(tyPtr, nextTypeId m.idgen, t.owner)
  let a = newType(tyUncheckedArray, nextTypeId m.idgen, t.owner)
  a.add t.lastSon
  p.add a
  result.add p
  result.add getSysType(m.g.graph, t.owner.info, tyInt)

proc typeToC(t: PType): string =
  ## Just for more readable names, the result doesn't have
  ## to be unique.
  let s = typeToString(t)
  result = newStringOfCap(s.len)
  for i in 0..<s.len:
    let c = s[i]
    case c
    of 'a'..'z':
      result.add c
    of 'A'..'Z':
      result.add toLowerAscii(c)
    of ' ':
      discard
    of ',':
      result.add '_'
    of '.':
      result.add 'O'
    of '[', '(', '{':
      result.add 'L'
    of ']', ')', '}':
      result.add 'T'
    else:
      # We mangle upper letters and digits too so that there cannot
      # be clashes with our special meanings
      result.addInt ord(c)

proc genTypeInfoV1(m: BModule, t: PType; info: TLineInfo): Rope =
  let origType = t
  var t = skipTypes(origType, irrelevantForBackend + tyUserTypeClasses)

  let prefixTI = "(&"

  let sig = hashType(origType)
  result = m.typeInfoMarker.getOrDefault(sig)
  if result != "":
    return prefixTI.rope & result & ")".rope

  let marker = m.g.typeInfoMarker.getOrDefault(sig)
  if marker.str != "":
    discard cgsym(m, "TNimType")
    discard cgsym(m, "TNimNode")
    declareNimType(m, "TNimType", marker.str, marker.owner)
    # also store in local type section:
    m.typeInfoMarker[sig] = marker.str
    return prefixTI.rope & marker.str & ")".rope

  result = "NTI$1$2_" % [rope(typeToC(t)), rope($sig)]
  m.typeInfoMarker[sig] = result

  let old = m.g.graph.emittedTypeInfo.getOrDefault($result)
  if old != FileIndex(0):
    discard cgsym(m, "TNimType")
    discard cgsym(m, "TNimNode")
    declareNimType(m, "TNimType", result, old.int)
    return prefixTI.rope & result & ")".rope

  var owner = t.skipTypes(typedescPtrs).itemId.module
  if owner != m.module.position and moduleOpenForCodegen(m.g.graph, FileIndex owner):
    # make sure the type info is created in the owner module
    discard genTypeInfoV1(m.g.modules[owner], origType, info)
    # reference the type info as extern here
    discard cgsym(m, "TNimType")
    discard cgsym(m, "TNimNode")
    declareNimType(m, "TNimType", result, owner)
    return prefixTI.rope & result & ")".rope
  else:
    owner = m.module.position.int32

  m.g.typeInfoMarker[sig] = (str: result, owner: owner)
  rememberEmittedTypeInfo(m.g.graph, FileIndex(owner), $result)

  case t.kind
  of tyEmpty, tyVoid: result = rope"0"
  of tyPointer, tyBool, tyChar, tyCstring, tyString, tyInt..tyUInt64, tyVar, tyLent:
    genTypeInfoAuxBase(m, t, t, result, rope"0", info)
  of tyStatic:
    m.config.internalAssert(t.n != nil, "genTypeInfoV1(" & $t.kind & ')')
    result = genTypeInfoV1(m, lastSon t, info)
  of tyUserTypeClasses:
    m.config.internalAssert t.isResolvedUserTypeClass
    return genTypeInfoV1(m, t.lastSon, info)
  of tyProc:
    if t.callConv != ccClosure:
      genTypeInfoAuxBase(m, t, t, result, rope"0", info)
    else:
      let x = fakeClosureType(m, t.owner)
      genTupleInfo(m, x, x, result, info)
  of tySequence, tyRef:
    genTypeInfoAux(m, t, t, result, info)
  of tyPtr, tyRange, tyUncheckedArray: genTypeInfoAux(m, t, t, result, info)
  of tyArray: genArrayInfo(m, t, result, info)
  of tySet: genSetInfo(m, t, result, info)
  of tyEnum: genEnumInfo(m, t, result, info)
  of tyObject, tyCase:
    genObjectInfo(m, t, origType, result, info)
  of tyTuple:
    # if t.n != nil: genObjectInfo(m, t, result)
    # else:
    # BUGFIX: use consistently RTTI without proper field names; otherwise
    # results are not deterministic!
    genTupleInfo(m, t, origType, result, info)
  of tyOpenArray:
    let x = openArrayToTuple(m, t)
    genTupleInfo(m, x, origType, result, info)
  else: internalError(m.config, "genTypeInfoV1(" & $t.kind & ')')

  var op = getAttachedOp(m.g.graph, t, attachedDeepCopy)
  if op == nil:
    op = getAttachedOp(m.g.graph, origType, attachedDeepCopy)
  if op != nil:
    genDeepCopyProc(m, op, result)

  if t.kind in {tyObject, tyCase} and sfImportc notin t.sym.flags:
    let v2info = genTypeInfoV2(m, origType, info)
    addf(m.s[cfsTypeInit3], "$1->typeInfoV1 = (void*)&$2; $2.typeInfoV2 = (void*)$1;$n", [
      v2info, result])

  result = prefixTI.rope & result & ")".rope

proc genTypeInfo*(config: ConfigRef, m: BModule, t: PType; info: TLineInfo): Rope =
  result = genTypeInfoV2(m, t, info)<|MERGE_RESOLUTION|>--- conflicted
+++ resolved
@@ -588,11 +588,7 @@
         et = elemType(etB)
       etB = et.skipTypes(abstractInst)
     case etB.kind
-<<<<<<< HEAD
-    of tyObject, tyTuple, tyCase:
-=======
-    of tyObject, tyTuple, tySequence:
->>>>>>> 29dc0c77
+    of tyObject, tyTuple, tyCase, tySequence:
       # no restriction! We have a forward declaration for structs
       let name = getTypeForward(m, et, hashType et)
       result = name & star
