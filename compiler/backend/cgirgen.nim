## Implements the translation from the MIR to the ``CgNode`` IR. All code
## reaching the code generation phase passes through here.
##
## .. note::
##   The `tb` prefix that's still used in some places is an abbreviation of
##   "translate back"
##
## .. note::
##   The ``CgNode`` IR is slated for removal, with the MIR intended to take
##   its place as the code-generator input.

import
  std/[
    tables
  ],
  compiler/ast/[
    ast_types,
    ast_idgen,
    ast_query,
    lineinfos,
    types
  ],
  compiler/backend/[
    cgir
  ],
  compiler/front/[
    options
  ],
  compiler/mir/[
    mirbodies,
    mirenv,
    mirtrees,
    mirtypes,
    sourcemaps
  ],
  compiler/modules/[
    modulegraphs
  ],
  compiler/utils/[
    containers,
    idioms,
    int128
  ]

import std/options as std_options

from compiler/ast/ast import newSym, newType, rawAddSon
from compiler/sem/semdata import makeVarType

type
  TranslateCl = object
    graph: ModuleGraph
    idgen: IdGenerator
    env: ptr MirEnv
      ## read/write reference to the MirEnv. Stored here to prevent excessive
      ## parameter passing. Only the type environment is potentially modified

    owner: PSym

    locals: Store[LocalId, Local]
      ## the list of all locals in the body, taken from the ``MirBody``.
      ## Only needed for updating the type for alias locals

    inUnscoped: int
      ## whether the currently proceesed statement/expression is part of an
      ## unscoped control-flow context. Used to move definitions to the start
      ## of the enclosing scope, which is currently required for temporaries
      ## requiring destruction that are spawned as part of the right-hand
      ## operand of ``and``/``or``
    defs: seq[CgNode]
      ## the stack of locals/globals for which the ``cnkDef``/assignemnt needs
      ## to be inserted later

  TreeCursor = object
    ## A cursor into a ``MirBody``.
    pos: uint32 ## the index of the currently pointed to node
    origin {.cursor.}: PNode ## the source node

func newMagicNode(magic: TMagic, info: TLineInfo): CgNode =
  CgNode(kind: cnkMagic, info: info, magic: magic)

func get(t: MirBody, cr: var TreeCursor): lent MirNode {.inline.} =
  cr.origin = t.sourceFor(cr.pos.NodePosition)
  result = t.code[cr.pos]

  inc cr.pos

func skip(body: MirBody, cr: var TreeCursor) =
  ## Skips over the node or sub-tree at the cursor.
  let next = uint32 body.code.sibling(NodePosition cr.pos)
  assert next > cr.pos
  cr.pos = next

func enter(t: MirBody, cr: var TreeCursor): lent MirNode {.inline.} =
  assert t.code[cr.pos].kind in SubTreeNodes, "not a sub-tree"
  result = get(t, cr)

func leave(t: MirBody, cr: var TreeCursor) =
  assert t.code[cr.pos].kind == mnkEnd, "not at the end of sub-tree"
  inc cr.pos

template info(cr: TreeCursor): TLineInfo =
  cr.origin.info

template `[]`(t: MirBody, cr: TreeCursor): untyped =
  t.code[cr.pos]

template hasNext(cr: TreeCursor, t: MirBody): bool =
  cr.pos.int < t.code.len

template `[]=`(x: CgNode, i: Natural, n: CgNode) =
  x.kids[i] = n

template add(x: CgNode, y: CgNode) =
  x.kids.add y

template map(cl: TranslateCl, id: TypeId): lent PType =
  cl.env.types[id]

proc copyTree(n: CgNode): CgNode =
  case n.kind
  of cnkAtoms:
    new(result)
    result[] = n[]
  of cnkWithOperand:
    result = CgNode(kind: n.kind, info: n.info, typ: n.typ)
    result.operand = copyTree(n.operand)
  of cnkWithItems:
    result = CgNode(kind: n.kind, info: n.info, typ: n.typ)
    result.kids.setLen(n.kids.len)
    for i, it in n.pairs:
      result[i] = copyTree(it)

proc newEmpty(info = unknownLineInfo): CgNode =
  CgNode(kind: cnkEmpty, info: info)

proc newTree(kind: CgNodeKind, info: TLineInfo, kids: varargs[CgNode]): CgNode =
  ## For node kinds that don't represent standalone statements.
  result = CgNode(kind: kind, info: info)
  result.kids = @kids

func newTypeNode(info: TLineInfo, typ: PType): CgNode =
  CgNode(kind: cnkType, info: info, typ: typ)

func newFieldNode(s: PSym; info = unknownLineInfo): CgNode =
  CgNode(kind: cnkField, info: info, typ: s.typ, field: s)

func newLabelNode(label: LabelId; info = unknownLineInfo): CgNode =
  CgNode(kind: cnkLabel, info: info, label: BlockId(label))

proc newExpr(kind: CgNodeKind, info: TLineInfo, typ: PType,
             kids: sink seq[CgNode]): CgNode =
  ## Variant of ``newExpr`` optimized for passing a pre-existing child
  ## node sequence.
  result = CgNode(kind: kind, info: info, typ: typ)
  result.kids = kids

func addIfNotEmpty(stmts: var seq[CgNode], n: sink CgNode) =
  ## Only adds the node to the list if it's not an empty node. Used to prevent
  ## the creation of statement-list expression that only consist of empty
  ## nodes + the result-expression (a statement-list expression is unnecessary
  ## in that case)
  if n.kind != cnkEmpty:
    stmts.add n

proc newDefaultCall(info: TLineInfo, typ: PType): CgNode =
  ## Produces the tree for a ``default`` magic call.
  newExpr(cnkCall, info, typ, [newMagicNode(mDefault, info)])

proc wrapInHiddenAddr(cl: TranslateCl, n: CgNode): CgNode =
  ## Restores the ``cnkHiddenAddr`` around lvalue expressions passed to ``var``
  ## parameters. The code-generators operating on ``CgNode``-IR depend on the
  ## hidden addr to be present
  if n.typ.skipTypes(abstractInst).kind != tyVar:
    newOp(cnkHiddenAddr, n.info, makeVarType(cl.owner, n.typ, cl.idgen), n)
  else:
    # XXX: is this case ever reached? It should not be. Raw ``var`` values
    #      must never be passed directly to ``var`` parameters at the MIR
    #      level
    n

proc genObjConv(n: CgNode, to: PType, info: TLineInfo): CgNode =
  ## Depending on the type relationship between `n` and `to`, wraps `n` in
  ## either an up- or down-conversion. Returns `nil` if no up- or down-
  ## conversion is needed.
  let diff = inheritanceDiff(to.skipTypes(skipPtrs), n.typ.skipTypes(skipPtrs))
  if diff == 0:
    return nil
  result = newOp(
    if diff < 0: cnkObjUpConv else: cnkObjDownConv,
    info, to): n

# forward declarations:
proc stmtToIr(tree: MirBody, env: MirEnv, cl: var TranslateCl,
              cr: var TreeCursor, stmts: var seq[CgNode])
proc scopeToIr(tree: MirBody, env: MirEnv, cl: var TranslateCl,
               cr: var TreeCursor, stmts: var seq[CgNode])

proc handleSpecialConv(c: ConfigRef, n: CgNode, info: TLineInfo,
                       dest: PType): CgNode =
  ## Checks if a special conversion operator is required for a conversion
  ## between the source type (i.e. that of `n`) and the destination type.
  ## If it is, generates the conversion operation IR and returns it -- nil
  ## otherwise
  if dest.skipTypes(skipPtrs - {tyDistinct}).kind == tyObject:
    # if the destination is an object (or ptr/ref object), it must be an
    # object conversion
    genObjConv(n, dest, info)
  else:
    nil

proc convToIr(cl: TranslateCl, n: CgNode, info: TLineInfo, dest: PType): CgNode =
  ## Generates the ``CgNode`` IR for an ``mnkPathConv`` operation (handle
  ## conversion).
  result = handleSpecialConv(cl.graph.config, n, info, dest)
  if result == nil:
    # no special conversion is used
    result = newOp(cnkLvalueConv, info, dest, n)

proc atomToIr(n: MirNode, cl: TranslateCl, info: TLineInfo): CgNode =
  let typ = cl.map(n.typ)
  case n.kind
  of mnkProcVal:
    CgNode(kind: cnkProc, info: info, typ: typ, prc: n.prc)
  of mnkGlobal:
    CgNode(kind: cnkGlobal, info: info, typ: typ, global: n.global)
  of mnkConst:
    CgNode(kind: cnkConst, info: info, typ: typ, cnst: n.cnst)
  of mnkLocal, mnkParam, mnkTemp:
    newLocalRef(n.local, info, cl.map(cl.locals[n.local].typ))
  of mnkAlias:
    # the type of the node doesn't match the real one
    let
      id = n.local
      typ = cl.map(cl.locals[id].typ)
    # the view is auto-dereferenced here for convenience
    newOp(cnkDerefView, info, typ.base, newLocalRef(id, info, typ))
  of mnkNilLit:
    CgNode(kind: cnkNilLit, info: info, typ: typ)
  of mnkIntLit:
    CgNode(kind: cnkIntLit, info: info, typ: typ,
           intVal: cl.env[].getInt(n.number))
  of mnkUIntLit:
    CgNode(kind: cnkUIntLit, info: info, typ: typ,
           intVal: cl.env[].getInt(n.number))
  of mnkFloatLit:
    CgNode(kind: cnkFloatLit, info: info, typ: typ,
           floatVal: cl.env[].getFloat(n.number))
  of mnkStrLit:
    CgNode(kind: cnkStrLit, info: info, typ: typ, strVal: n.strVal)
  of mnkAstLit:
    CgNode(kind: cnkAstLit, info: info, typ: typ, astLit: cl.env[][n.ast])
  of mnkType:
    newTypeNode(info, typ)
  of mnkNone:
    # type arguments do use `mnkNone` in some situtations, so keep
    # the type
    CgNode(kind: cnkEmpty, info: info, typ: typ)
  of AllNodeKinds - Atoms:
    unreachable("not an atom: " & $n.kind)

proc atomToIr(tree: MirBody, cl: var TranslateCl,
              cr: var TreeCursor): CgNode {.inline.} =
  atomToIr(get(tree, cr), cl, cr.info)

proc tbExceptItem(tree: MirBody, cl: var TranslateCl, cr: var TreeCursor
                 ): CgNode =
  let n {.cursor.} = get(tree, cr)
  case n.kind
  of mnkLocal: newLocalRef(n.local, cr.info, cl.map(n.typ))
  of mnkType:  newTypeNode(cr.info, cl.map(n.typ))
  else:        unreachable()


proc lvalueToIr(tree: MirBody, cl: var TranslateCl, n: MirNode,
                cr: var TreeCursor; preferField = true): CgNode =
  ## Translates a MIR lvalue expression to the corresponding CG IR.
  ## Due to tagged unions (currently) not being addressable at the type-
  ## representation level, the exact meaning of ``mnkPathVariant`` is
  ## context-dependent -- `preferField` disambiguates whether it should be
  ## turned into a field access rather than a (pseudo) access of the tagged
  ## union.
  let
    info = cr.info
    typ = cl.map(n.typ)

  template recurse(): CgNode =
    lvalueToIr(tree, cl, tree.get(cr), cr, false)

  case n.kind
  of mnkLocal, mnkGlobal, mnkParam, mnkTemp, mnkAlias, mnkConst, mnkProcVal:
    return atomToIr(n, cl, info)
  of mnkPathNamed:
    let obj = recurse()
    result = newExpr(cnkFieldAccess, info, typ,
                     [obj, newFieldNode(lookupInType(obj.typ, n.field.int))])
  of mnkPathVariant:
    if preferField:
      let
        obj = recurse()
        field = lookupInType(obj.typ, n.field.int)
      result = newExpr(cnkFieldAccess, info, field.typ,
                      [obj, newFieldNode(field)])
    else:
      # variant access itself has no ``CgNode`` counterpart at the moment
      result = recurse()
  of mnkPathPos:
    result = newExpr(cnkTupleAccess, info, typ,
                     [recurse(),
                      CgNode(kind: cnkIntLit, intVal: n.position.BiggestInt)])
  of mnkPathArray:
    # special case in order to support string literal access
    # XXX: this needs to be removed once there is a dedicated run-time-
    #      sequence access operator
    let arg =
      if tree[cr].kind in LiteralDataNodes:
        atomToIr(tree, cl, cr)
      else:
        recurse()

    result = newExpr(cnkArrayAccess, info, typ,
                     [arg, atomToIr(tree, cl, cr)])
  of mnkPathConv:
    result = convToIr(cl, recurse(), info, typ)
  # dereferences are allowed at the end of a path tree
  of mnkDeref:
    result = newOp(cnkDeref, info, typ, atomToIr(tree, cl, cr))
  of mnkDerefView:
    result = newOp(cnkDerefView, info, typ, atomToIr(tree, cl, cr))
  of AllNodeKinds - LvalueExprKinds - {mnkProcVal}:
    unreachable(n.kind)

  leave(tree, cr)

proc lvalueToIr(tree: MirBody, cl: var TranslateCl,
                cr: var TreeCursor; preferField=true): CgNode {.inline.} =
  lvalueToIr(tree, cl, tree.get(cr), cr, preferField)

proc valueToIr(tree: MirBody, cl: var TranslateCl,
               cr: var TreeCursor): CgNode =
  case tree[cr].kind
  of mnkProcVal, mnkConst, mnkGlobal, mnkParam, mnkLocal, mnkTemp, mnkAlias,
     mnkType, LiteralDataNodes:
    atomToIr(tree, cl, cr)
  of mnkPathPos, mnkPathNamed, mnkPathArray, mnkPathConv, mnkPathVariant,
     mnkDeref, mnkDerefView:
    lvalueToIr(tree, cl, cr)
  else:
    unreachable("not a value: " & $tree[cr].kind)

proc labelToIr(tree: MirBody, cr: var TreeCursor): CgNode =
  ## Translates a MIR label to a CGIR label.
  assert tree[cr].kind == mnkLabel
  newLabelNode(tree.get(cr).label)

proc targetToIr(tree: MirBody, cr: var TreeCursor): CgNode =
  ## Translates a MIR target list to its CGIR counterpart. Both share the same
  ## structure, so the translation is straightforward.
  proc actionToIr(tree: MirBody, n: MirNode, info: TLineInfo): CgNode =
    case n.kind
    of mnkLabel:  newLabelNode(n.label)
    of mnkLeave:  newTree(cnkLeave, info, newLabelNode(n.label))
    of mnkResume: CgNode(kind: cnkResume, info: info)
    else:
      unreachable(n.kind)

  let n {.cursor.} = tree.get(cr)
  case n.kind
  of mnkLabel:
    result = actionToIr(tree, n, cr.info)
  of mnkTargetList:
    result = newTree(cnkTargetList, cr.info)
    while tree[cr].kind != mnkEnd:
      result.add actionToIr(tree, tree.get(cr), cr.info)
    leave(tree, cr)
  else:
    unreachable(n.kind)

proc argToIr(tree: MirBody, cl: var TranslateCl,
             cr: var TreeCursor): (bool, CgNode) =
  ## Translates a MIR argument tree to the corresponding CG IR tree.
  ## Returns both the tree and whether the argumnet was wrapped in a tag
  ## operator (which indicates that the parameter is a ``var`` parameter).
  var n {.cursor.} = tree.get(cr)
  assert n.kind in ArgumentNodes, "argument node expected: " & $n.kind
  # the inner node may be a tag node
  n = tree.get(cr)
  case n.kind
  of mnkTag:
    # it is one, the expression must be an lvalue
    result = (true, lvalueToIr(tree, cl, cr))
    leave(tree, cr)
  of LiteralDataNodes, mnkType, mnkProcVal, mnkNone:
    # not a tag but an atom
    result = (false, atomToIr(n, cl, cr.info))
  of LvalueExprKinds:
    result = (false, lvalueToIr(tree, cl, n, cr))
  else:
    unreachable("not a valid argument expression")

  leave(tree, cr)

proc calleeToIr(tree: MirBody, cl: var TranslateCl, cr: var TreeCursor): CgNode =
  case tree[cr].kind
  of mnkMagic:
    newMagicNode(tree.get(cr).magic, cr.info)
  of mnkProc:
    let prc = tree.get(cr).prc
    # assign a type for the CGIR node, the code generators currently need it
    CgNode(kind: cnkProc, typ: cl.env[][prc].typ, info: cr.info, prc: prc)
  else:
    valueToIr(tree, cl, cr)

proc callToIr(tree: MirBody, cl: var TranslateCl, n: MirNode,
              cr: var TreeCursor): CgNode =
  ## Translate a valid call-like tree to the CG IR.
  let info = cr.info
  result = newExpr((if n.kind == mnkCall: cnkCall else: cnkCheckedCall),
                   info, cl.map(n.typ))
  result.add calleeToIr(tree, cl, cr)

  # the code generators currently require some magics to not have any
  # arguments wrapped in ``cnkHiddenAddr`` nodes
  let noAddr = result[0].kind == cnkMagic and
               result[0].magic in FakeVarParams

  # translate the arguments:
  while tree[cr].kind in ArgumentNodes:
    var (mutable, arg) = argToIr(tree, cl, cr)
    if noAddr:
      if arg.typ.kind == tyVar:
        # auto-dereference the view
        # XXX: prevent this case from happening
        arg = newOp(cnkDerefView, arg.info, arg.typ.base, arg)
    elif mutable:
      arg = wrapInHiddenAddr(cl, arg)

    result.add arg

  if n.kind == mnkCheckedCall:
    result.add targetToIr(tree, cr)

  leave(tree, cr)

proc exprToIr(tree: MirBody, cl: var TranslateCl, cr: var TreeCursor): CgNode

proc sourceExprToIr(tree: MirBody, cl: var TranslateCl,
                    cr: var TreeCursor): tuple[n: CgNode, useFast: bool] =
  ## Translates the MIR expression appearing in an assignment's source
  ## slot. Assignment modifiers are dropped, and whether a fast assignment or
  ## normal assignment should be used is computed and returned.
  case tree[cr].kind
  of mnkCopy, mnkSink:
    # requires a full assignment
    discard enter(tree, cr)
    result = (valueToIr(tree, cl, cr), false)
    leave(tree, cr)
  of mnkMove:
    # an ``x = move y`` assignment can be turned into a fast assignment
    discard enter(tree, cr)
    result = (valueToIr(tree, cl, cr), true)
    leave(tree, cr)
  of LvalueExprKinds:
    # a fast assignment is correct for all raw lvalues
    result = (lvalueToIr(tree, cl, cr), true)
  else:
    # rvalue expressions require a full assignment
    result = (exprToIr(tree, cl, cr), false)

proc defToIr(tree: MirBody, env: MirEnv, cl: var TranslateCl,
           n: MirNode, cr: var TreeCursor): CgNode =
  ## Translates a 'def'-like construct
  assert n.kind in DefNodes
  let
    entity {.cursor.} = get(tree, cr) # the name of the defined entity
    info = cr.info
    typ {.cursor.} = cl.map(entity.typ)

  var def: CgNode

  case entity.kind
  of mnkLocal, mnkTemp:
    let id = entity.local
    def = newLocalRef(id, info, typ)
  of mnkParam:
    # ignore 'def's for parameters
    def = newEmpty()
  of mnkGlobal:
    def = CgNode(kind: cnkGlobal, info: info, typ: typ,
                 global: entity.global)
  of mnkAlias:
    # MIR aliases are translated to var/lent views
    assert n.kind in {mnkBind, mnkBindMut}, "alias can only be defined by binds"
    let
      typ = makeVarType(cl.owner, typ, cl.idgen,
                        if n.kind == mnkBind: tyLent else: tyVar)
    # override the original type
    cl.locals[entity.local].typ = cl.env.types.add(typ)

    def = newLocalRef(entity.local, info, typ)
  else:
    unreachable()

  var arg =
    if n.kind in {mnkBind, mnkBindMut} and tree[cr].kind in LvalueExprKinds:
      # don't use the field interperation for variant access
      lvalueToIr(tree, cl, cr, preferField=false)
    else:
      sourceExprToIr(tree, cl, cr)[0]
  leave(tree, cr)
  if n.kind in {mnkBind, mnkBindMut} and arg.typ.kind notin {tyVar, tyLent}:
    # wrap the operand in an address-of operation
    arg = newOp(cnkHiddenAddr, info, def.typ, arg)

  let isLet = (entity.kind == mnkTemp and n.kind == mnkDefCursor) or
              (entity.kind == mnkTemp and not hasDestructor(def.typ)) or
              (entity.kind == mnkAlias)
  # to reduce the pressure on the code generator, locals that never cross
  # structured control-flow boundaries are not lifted. As a temporary
  # measure, cursor temporaries and aliases are treated as such, but
  # do note that this is not guaranteed and relies on how `mirgen`
  # produces MIR code

  case def.kind
  of cnkLocal:
    if cl.inUnscoped > 0 and not isLet:
      # add the local to the list of moved definitions and only emit
      # an assignment
      cl.defs.add copyTree(def)
      result =
        case arg.kind
        of cnkEmpty: arg
        else:        newStmt(cnkAsgn, info, [def, arg])
    else:
      result = newStmt(cnkDef, info, [def, arg])
  of cnkGlobal:
    # there are no defs for globals in the ``CgNode`` IR, so we
    # emit an assignment that has the equivalent behaviour (in
    # terms of initialization)
    case arg.kind
    of cnkEmpty:
      if sfImportc in env.globals[def.global].flags:
        # for imported globals, the 'def' only means that the symbol becomes
        # known to us, not that it starts its lifetime here -> don't
        # initialize or move it
        result = arg
      elif cl.inUnscoped > 0:
        # move the default initialization to the start of the scope
        cl.defs.add def
        result = arg
      else:
        result = newStmt(cnkAsgn, info, [def, newDefaultCall(info, def.typ)])
    else:
      if sfImportc notin env.globals[def.global].flags and cl.inUnscoped > 0:
        # default intialization is required at the start of the scope
        cl.defs.add def
      result = newStmt(cnkAsgn, info, [def, arg])
  of cnkEmpty:
    result = def
  else:
    unreachable()

proc caseToIr(tree: MirBody, env: MirEnv, cl: var TranslateCl, n: MirNode,
              cr: var TreeCursor): CgNode

proc stmtToIr(tree: MirBody, env: MirEnv, cl: var TranslateCl,
              cr: var TreeCursor, stmts: var seq[CgNode]) =
  let n {.cursor.} = tree.get(cr)
  let info = cr.info ## the source information of `n`

  template to(kind: CgNodeKind, args: varargs[untyped]) =
    let r = newStmt(kind, info, args)
    leave(tree, cr)
    stmts.add r

  template toList(k: CgNodeKind, body: untyped) =
    let res {.inject.} = newStmt(k, info)
    while tree[cr].kind != mnkEnd:
      body
    leave(tree, cr)
    stmts.add res

  case n.kind
  of DefNodes:
    stmts.addIfNotEmpty defToIr(tree, env, cl, n, cr)
  of mnkAsgn, mnkInit, mnkSwitch:
    let
      dst = lvalueToIr(tree, cl, cr)
      (src, useFast) = sourceExprToIr(tree, cl, cr)
    to (if useFast: cnkFastAsgn else: cnkAsgn), dst, src
  of mnkGoto:
    to cnkGotoStmt, targetToIr(tree, cr)
  of mnkLoop:
    to cnkLoopStmt, targetToIr(tree, cr)
  of mnkLoopJoin:
    to cnkLoopJoinStmt, targetToIr(tree, cr)
  of mnkJoin:
    to cnkJoinStmt, labelToIr(tree, cr)
  of mnkExcept:
    let excpt = newTree(cnkExcept, info, labelToIr(tree, cr))
    if n.len > 1:
      # not a catch-all handler. Translate the filter items:
      for j in 1..<n.len-1:
        excpt.add tbExceptItem(tree, cl, cr)

      # then the jump target of the next handler:
      excpt.add targetToIr(tree, cr)

    leave(tree, cr)
    stmts.add excpt
    # XXX: temporary workaround, refer to ``inUnscoped`` doc comment
    inc cl.inUnscoped
  of mnkFinally:
    to cnkFinally, labelToIr(tree, cr)
  of mnkContinue:
    stmts.add newStmt(cnkContinueStmt, info, labelToIr(tree, cr))
    # skip the candidate list, it's not relevant to code generation:
    for _ in 1..<n.len:
      tree.skip(cr)
    leave(tree, cr)
  of mnkVoid:
    var res = exprToIr(tree, cl, cr)
    if res.typ.isEmptyType():
      # a void expression doesn't need to be discarded
      discard
    else:
      res = newStmt(cnkVoidStmt, info, [res])
    leave(tree, cr)
    stmts.add res
  of mnkIf:
    to cnkIfStmt, valueToIr(tree, cl, cr), labelToIr(tree, cr)
    # XXX: temporary workaround, refer to ``inUnscoped`` doc comment
    inc cl.inUnscoped
  of mnkEndStruct:
    # XXX: temporary workaround, refer to ``inUnscoped`` doc comment
    dec cl.inUnscoped
    to cnkEnd, labelToIr(tree, cr)
  of mnkRaise:
    # the operand can either be empty or an lvalue expression
    let
      arg {.cursor.} = tree.get(cr)
      res = newStmt(cnkRaiseStmt, info):
        case arg.kind
        of mnkNone: newEmpty()
        else:       lvalueToIr(tree, cl, arg, cr)

    res.add targetToIr(tree, cr)
    stmts.add res
    leave(tree, cr)
  of mnkCase:
    stmts.add caseToIr(tree, env, cl, n, cr)
  of mnkAsm:
    toList cnkAsmStmt:
      res.add valueToIr(tree, cl, cr)
  of mnkEmit:
    toList cnkEmitStmt:
      res.add valueToIr(tree, cl, cr)
  of mnkScope:
    scopeToIr(tree, env, cl, cr, stmts)
  of mnkDestroy:
    unreachable("a 'destroy' that wasn't lowered")
  of AllNodeKinds - StmtNodes:
    unreachable(n.kind)

proc setElementToIr(tree: MirBody, cl: var TranslateCl,
                    cr: var TreeCursor): CgNode =
  ## Translates a sub-tree appearing as a branch label or in a set
  ## construction to the CGIR.
  case tree[cr].kind
  of LvalueExprKinds, LiteralDataNodes:
    result = valueToIr(tree, cl, cr)
  of mnkRange:
    discard enter(tree, cr)
    result = newTree(cnkRange, unknownLineInfo,
                     [valueToIr(tree, cl, cr), valueToIr(tree, cl, cr)])
    leave(tree, cr)
  else:
    unreachable()

proc caseToIr(tree: MirBody, env: MirEnv, cl: var TranslateCl, n: MirNode,
              cr: var TreeCursor): CgNode =
  assert n.kind == mnkCase
  result = newStmt(cnkCaseStmt, cr.info, [valueToIr(tree, cl, cr)])

  # translate the branches:
  for _ in 1..<n.len:
    let br {.cursor.} = enter(tree, cr)

    let branch = newTree(cnkBranch, cr.info)
    for _ in 0..<br.len-1:
      branch.add setElementToIr(tree, cl, cr)

    # the jump target is in the last slot:
    branch.add labelToIr(tree, cr)

    result.add branch
    leave(tree, cr)

  leave(tree, cr)

proc exprToIr(tree: MirBody, cl: var TranslateCl,
              cr: var TreeCursor): CgNode =
  ## Translates a MIR expression to the corresponding CG IR representation.
  ## Moves the cursor to the next tree item.
  let n {.cursor.} = get(tree, cr)
  let info = cr.info

  template op(kind: CgNodeKind, e: CgNode): CgNode =
    let r = newOp(kind, info, cl.map(n.typ), e)
    leave(tree, cr)
    r

  template treeOp(k: CgNodeKind, body: untyped): CgNode =
    let res {.inject.} = newExpr(k, info, cl.map(n.typ))
    while tree[cr].kind != mnkEnd:
      body
    leave(tree, cr)
    res

  case n.kind
  of Atoms:
    atomToIr(n, cl, info)
  of mnkPathVariant, mnkPathArray, mnkPathConv, mnkPathNamed, mnkPathPos:
    lvalueToIr(tree, cl, n, cr)
  of mnkCast:
    op cnkCast, valueToIr(tree, cl, cr)
  of mnkConv:
    op cnkConv, valueToIr(tree, cl, cr)
  of mnkStdConv:
    op cnkHiddenConv, valueToIr(tree, cl, cr)
  of mnkToSlice, mnkToMutSlice:
    treeOp cnkToSlice:
      res.add valueToIr(tree, cl, cr)
  of mnkAddr:
    op cnkAddr, lvalueToIr(tree, cl, cr)
  of mnkDeref:
    op cnkDeref, atomToIr(tree, cl, cr)
  of mnkView, mnkMutView:
    op cnkHiddenAddr, lvalueToIr(tree, cl, cr)
  of mnkDerefView:
    op cnkDerefView, atomToIr(tree, cl, cr)
<<<<<<< HEAD
  of mnkObjConstr:
    assert n.typ.skipTypes(abstractVarRange).kind in {tyObject, tyRef, tyCase}
=======
  of mnkSetConstr:
    treeOp cnkSetConstr:
      res.add setElementToIr(tree, cl, cr)
  of mnkArrayConstr, mnkSeqConstr:
    treeOp cnkArrayConstr:
      res.add argToIr(tree, cl, cr)[1]
  of mnkTupleConstr:
    treeOp cnkTupleConstr:
      res.add argToIr(tree, cl, cr)[1]
  of mnkClosureConstr:
    treeOp cnkClosureConstr:
      res.add argToIr(tree, cl, cr)[1]
  of mnkObjConstr, mnkRefConstr:
    let typ = cl.map(n.typ)
    assert typ.skipTypes(abstractVarRange).kind in {tyObject, tyRef}
>>>>>>> 29dc0c77
    treeOp cnkObjConstr:
      let f = newFieldNode(lookupInType(typ, get(tree, cr).field))
      res.add newTree(cnkBinding, cr.info, [f, argToIr(tree, cl, cr)[1]])
  of mnkCall, mnkCheckedCall:
    callToIr(tree, cl, n, cr)
  of UnaryOps:
    const Map = [mnkNeg: cnkNeg]
    treeOp Map[n.kind]:
      res.add valueToIr(tree, cl, cr)
  of BinaryOps:
    const Map = [mnkAdd: cnkAdd, mnkSub: cnkSub,
                 mnkMul: cnkMul, mnkDiv: cnkDiv, mnkModI: cnkModI]
    treeOp Map[n.kind]:
      res.kids = @[valueToIr(tree, cl, cr), valueToIr(tree, cl, cr)]
  of mnkCopy, mnkMove, mnkSink:
    # translation of assignments needs to handle all modifiers
    unreachable("loose assignment modifier")
  of AllNodeKinds - ExprKinds - {mnkNone}:
    unreachable(n.kind)

proc genDefFor(sym: sink CgNode): CgNode =
  ## Produces the statement tree of a definition for the given symbol-like
  ## node. Globals use an assignment.
  case sym.kind
  of cnkLocal:
    newStmt(cnkDef, sym.info, [sym, newEmpty()])
  of cnkGlobal:
    # emulate the default-initialization behaviour
    newStmt(cnkAsgn, sym.info, [sym, newDefaultCall(sym.info, sym.typ)])
  else:
    unreachable()

proc scopeToIr(tree: MirBody, env: MirEnv, cl: var TranslateCl,
               cr: var TreeCursor, stmts: var seq[CgNode]) =
  let
    prev = cl.defs.len
    prevInUnscoped = cl.inUnscoped
    start = stmts.len

  # a scope is entered, meaning that we're no longer in an unscoped context
  cl.inUnscoped = 0

  # translate all statements:
  while cr.hasNext(tree) and tree[cr].kind != mnkEnd:
    stmtToIr(tree, env, cl, cr, stmts)

  if cr.hasNext(tree) and tree[cr].kind == mnkEnd:
    leave(tree, cr) # close the sub-tree

  if cl.defs.len > prev:
    # insert all the lifted defs at the start of the scope
    for i in countdown(cl.defs.high, prev):
      stmts.insert genDefFor(move cl.defs[i]), start

    # "pop" the elements that were added as part of this scope:
    cl.defs.setLen(prev)

  cl.inUnscoped = prevInUnscoped

proc tb(tree: MirBody, env: MirEnv, cl: var TranslateCl,
        start: NodePosition): CgNode =
  ## Translate `tree` to the corresponding ``CgNode`` representation.
  var cr = TreeCursor(pos: start.uint32)
  var stmts: seq[CgNode]
  scopeToIr(tree, env, cl, cr, stmts)

  # XXX: the list of statements is still wrapped in a node for now, but
  #      this needs to change once all code generators use the new CGIR
  result = newStmt(cnkStmtList, unknownLineInfo)
  result.kids = move stmts

proc generateIR*(graph: ModuleGraph, idgen: IdGenerator, env: var MirEnv,
                 owner: PSym,
                 body: sink MirBody): Body =
  ## Generates the ``CgNode`` IR corresponding to the input MIR `body`,
  ## using `idgen` to provide new IDs when creating symbols.
  var cl = TranslateCl(graph: graph, idgen: idgen, env: addr env,
                       owner: owner, locals: move body.locals)

  result = Body()
  result.code = tb(body, env, cl, NodePosition 0)
  result.locals = cl.locals<|MERGE_RESOLUTION|>--- conflicted
+++ resolved
@@ -739,10 +739,6 @@
     op cnkHiddenAddr, lvalueToIr(tree, cl, cr)
   of mnkDerefView:
     op cnkDerefView, atomToIr(tree, cl, cr)
-<<<<<<< HEAD
-  of mnkObjConstr:
-    assert n.typ.skipTypes(abstractVarRange).kind in {tyObject, tyRef, tyCase}
-=======
   of mnkSetConstr:
     treeOp cnkSetConstr:
       res.add setElementToIr(tree, cl, cr)
@@ -757,8 +753,7 @@
       res.add argToIr(tree, cl, cr)[1]
   of mnkObjConstr, mnkRefConstr:
     let typ = cl.map(n.typ)
-    assert typ.skipTypes(abstractVarRange).kind in {tyObject, tyRef}
->>>>>>> 29dc0c77
+    assert typ.skipTypes(abstractVarRange).kind in {tyObject, tyRef, tyCase}
     treeOp cnkObjConstr:
       let f = newFieldNode(lookupInType(typ, get(tree, cr).field))
       res.add newTree(cnkBinding, cr.info, [f, argToIr(tree, cl, cr)[1]])
