## Implements the translation from AST to the MIR. The input AST is expected
## to have already been transformed by ``transf``.
##
## How It Works
## ------------
##
## In terms of operation, the input AST is traversed via recursion, with
## declarative constructs not relevant to the MIR being ignored.
##
## None of the MIR operations that imply structured control-flow produce a
## value, so the input expression that do (``if``, ``case``, ``block``, and
## ``try``) are translated into statements where the last expression in each
## clause is turned into an assignment to, depending on the context where
## they're used, either a temporary or existing lvalue expression. The latter
## are forwarded to the generation procedures via ``Destination``.
##
## For efficiency, ``MirBuilder``'s double-buffering functionality is used for
## emitting the trees. Statements are directly emitted into the final buffer
## (after all their operands were emitted), while expressions are first
## emitted into the staging buffer, with the callsite then deciding what to
## do with them.
##
## When translating expressions, they're first translated to the `proto-MIR <proto_mir.html>`_,
## and then the proto-MIR expression is translated to the MIR. This allows
## the translation of expressions (besides calls) to focus only on syntax,
## leaving the semantics-related decision-making to the proto-MIR construction.
##
## For arguments, the translation uses temporaries (both owning and non-owning)
## to make sure that the following invariants are true:
## * normal argument expressions are pure (the expression always evaluates to
##   the same value)
## * lvalue argument expressions are stable (the expression always has the
##   same address)
## * sink arguments are always moveable
## * index and dereference targets are always pure
##
## These guarantees make the following analysis and transformation a lot
## easier.
##
## Origin information
## ------------------
##
## Each produced ``MirNode`` is associated with the ``PNode`` it originated
## from (referred to as "source information"). The ``PNode`` is registered in
## the ``SourceMap``, with the resulting ``SourceId`` then assigned to the
## nodes associated with the AST.
##
## In order to reduce the amount manual bookkeeping and to improve the
## ergonomics of producing MIR node sequences, assigning the ``SourceId``
## is decoupled from the initial production. ``SourceProvider`` keeps track of
## the currently processed AST node and manages setting the ``info`` field on
## nodes.
##
## Changing the active AST node is done via calling the ``useSource`` routine,
## which will apply the previous AST node as the origin to all MIR nodes
## added to a ``MirBuffer`` since the last call to ``useSource``. When
## the scope ``useSource`` is called in is exited, the previous AST node is
## restored as the active origin, allowing for arbitrary nesting.
##

import
  std/[
    tables
  ],
  compiler/ast/[
    ast,
    astalgo,
    astmsgs, # for generating the field error message
    trees,
    types,
    wordrecg
  ],
  compiler/mir/[
    datatables,
    mirbodies,
    mirconstr,
    mirenv,
    mirgen_blocks,
    mirtrees,
    mirtypes,
    proto_mir,
    sourcemaps
  ],
  compiler/modules/[
    magicsys,
    modulegraphs
  ],
  compiler/front/[
    options
  ],
  compiler/sem/[
    ast_analysis
  ],
  compiler/utils/[
    containers,
    idioms
  ]

import std/options as std_options

type
  DestFlag = enum
    ## Extra information about an assignment destination. The flags are used to
    ## decide which kind of assignment to use
    dfEmpty ## the destination doesn't store a value yet
    dfOwns  ## the destination is an owning location

  Destination = object
    ## Stores the information necessary to generate the code for an assignment
    ## to some destination.
    case isSome: bool
    of false: discard
    of true:  val: Value

    flags: set[DestFlag]

  SourceProvider = object
    ## Stores the active origin and the in-progress database of origin
    ## ``PNode``s. Both are needed together in most cases, hence their bundling
    ## into an object
    active: tuple[n: PNode, id: SourceId]
      ## the ``PNode`` to use as the origin for emitted ``MirNode``s (if none
      ## is explicitly provided). If `id` is 'none', no database entry exists
      ## for the ``PNode`` yet
    map: SourceMap
      ## the in-progress database of origin ``PNode``s

  GenOption* = enum
    goIsNimvm     ## choose the ``nimvm`` branch for ``when nimvm`` statements
    goGenTypeExpr ## don't omit type expressions
    goIsCompileTime ## whether the code is meant to be run at compile-time.
                    ## Affects handling of ``.compileTime`` globals

  TranslationConfig* = object
     ## Extra configuration for the AST -> MIR translation.
     options*: set[GenOption]
     magicsToKeep*: set[TMagic]
      ## magic procedures that need to be referenced via their symbols, either
      ## because they're not really magic or because the symbol has
      ## additional information

  TCtx = object
    # working state:
    env: MirEnv
      ## for convenience and safety, `TCtx` temporarily assumes full
      ## ownership of the environment
    builder: MirBuilder ## the builder for generating the MIR trees

    blocks: BlockCtx
    localsMap: Table[int, LocalId]
      ## maps symbol IDs of locals to the corresponding ``LocalId``

    sp: SourceProvider

    scopeDepth: int ## the current amount of scope nesting
    inLoop: int
      ## > 0 if the current statement/expression is part of a loop
    injectDestructors: bool
      ## whether injection of destroy operations is enabled
    unreachable: bool
      ## set to true when entering unreachable code (e.g., statements
      ## immediately following a `break`). Disables:
      ## * translation of AST
      ## * emission of control-flow statements at block/scope end

    # input:
    userOptions: set[TOption]
    graph: ModuleGraph

    config: TranslationConfig

  PMirExpr = seq[ProtoItem]
    ## Convenience alias.

const
  ComplexExprs = {nkIfExpr, nkCaseStmt, nkBlockExpr, nkTryStmt}
    ## The expression that are treated as complex and which are transformed
    ## into assignments-to-temporaries

func isHandleLike(t: PType): bool =
  t.skipTypes(abstractInst).kind in {tyPtr, tyRef, tyLent, tyVar, tyOpenArray}

# XXX: copied from ``injectdestructors``. Move somewhere common
proc isCursor(n: PNode): bool =
  ## Computes whether the expression `n` names a location that is a cursor
  case n.kind
  of nkSym:
    sfCursor in n.sym.flags
  of nkDotExpr:
    isCursor(n[1])
  of nkCheckedFieldExpr:
    isCursor(n[0])
  else:
    false

func endsInNoReturn(n: PNode): bool =
  ## Tests and returns whether the simple or compound statement `n` ends in a
  ## no-return statement

  # TODO: this is a patched version of ``sem.endsInNoReturn`` that also
  #       considers ``nkPragmaBlock``. Move this procedure somewhere common and
  #       replace ``sem.endsInNoReturn`` with it
  const SkipSet = {nkStmtList, nkStmtListExpr, nkPragmaBlock}
  var it {.cursor.} = n
  while it.kind in SkipSet and it.len > 0:
    it = it.lastSon

  result = it.kind in nkLastBlockStmts or
    (it.kind in nkCallKinds and it[0].kind == nkSym and
     sfNoReturn in it[0].sym.flags)

func initDestination(v: sink Value, isFirst, sink: bool): Destination =
  var flags: set[DestFlag]
  if isFirst:
    flags.incl dfEmpty
  if sink:
    flags.incl dfOwns

  Destination(isSome: true, val: v, flags: flags)

proc typeToMir(c: var TCtx, t: PType): TypeId =
  ## Turns `t` into a MIR type and returns the latter's ID.
  if t.isNil: VoidType
  else:       c.env.types.add(t)

# ----------- SourceProvider API -------------

template useSource(bu: var MirBuilder, sp: var SourceProvider,
                   origin: PNode) =
  ## Pushes `origin` to be used as the source for the rest of the scope that
  ## ``useSource`` is used inside. When the scope is exited, the previous
  ## origin is restored.
  let x = origin
  var prev =
    if sp.active.n != x: (x, sp.map.add(x))
    else:                (x, sp.active.id)

  # set the new source information on the builder and make it the
  # active one:
  bu.setSource(prev[1])
  swap(prev, sp.active)

  defer:
    # switch back to the previous source information:
    bu.setSource(prev[1])
    swap(prev, sp.active)

# -------------- Symbol translation --------------

func localToMir(c: var TCtx, s: PSym): Local =
  Local(typ: c.env.types.add(s.typ),
        flags: s.flags,
        isImmutable: s.kind in {skLet, skForVar},
        name: s.name,
        alignment:
          if s.kind in {skVar, skLet, skForVar}:
            s.alignment.uint32
          else:
            0
        )

template paramToMir(c: var TCtx, s: PSym): Local =
  localToMir(c, s)

# -------------- builder/convenience routines -------------

template add(c: var TCtx, n: MirNode) =
  c.builder.add n

template subTree(c: var TCtx, k: MirNodeKind, body: untyped) =
  c.builder.subTree MirNode(kind: k):
    body

template subTree(c: var TCtx, n: MirNode, body: untyped) =
  c.builder.subTree n:
    body

template scope(c: var TCtx, body: untyped) =
  inc c.scopeDepth
  c.builder.subTree mnkScope:
    let prev = c.blocks.startScope()
    body
    c.blocks.closeScope(c.builder, prev, not c.unreachable)
  dec c.scopeDepth

template use(c: var TCtx, val: Value) =
  c.builder.use(val)

template join(c: var TCtx, label: LabelId) =
  c.builder.join(label)

template emitByVal(c: var TCtx, val: Value) =
  ## Emits a pass-by-value argument sub-tree with `val`.
  c.builder.emitByVal(val)

template emitByName(c: var TCtx, eff: EffectKind, body: untyped) =
  ## Emits a pass-by-name argument sub-tree with `val`.
  c.subTree mnkName:
    c.subTree MirNode(kind: mnkTag, effect: eff):
      body

template addLocal(c: var TCtx, local: Local): LocalId =
  c.builder.addLocal(local)

func addLocal(c: var TCtx, s: PSym): LocalId =
  ## Translates `s` to its MIR representation, registers it with body, and
  ## establishes a mapping.
  assert s.id notin c.localsMap
  result = c.addLocal(localToMir(c, s))
  c.localsMap[s.id] = result

proc empty(c: var TCtx, n: PNode): MirNode =
  MirNode(kind: mnkNone, typ: c.typeToMir(n.typ))

func intLiteral(env: var MirEnv, val: BiggestInt, typ: TypeId): Value =
  literal(mnkIntLit, env.getOrIncl(val), typ)

func uintLiteral(env: var MirEnv, val: BiggestUInt, typ: TypeId): Value =
  literal(mnkUIntLit, env.getOrIncl(val), typ)

func floatLiteral(env: var MirEnv, val: BiggestFloat, typ: TypeId): Value =
  literal(mnkFloatLit, env.getOrIncl(val), typ)

func astLiteral(env: var MirEnv, val: PNode, typ: PType): Value =
  literal(env.asts.add(val), env.types.add(typ))

proc toIntLiteral(env: var MirEnv, val: Int128, typ: PType): Value =
  ## Interprets `val` based on `typ`.
  if isUnsigned(typ):
    uintLiteral(env, val.toUInt, env.types.add(typ))
  else:
    intLiteral(env, val.toInt, env.types.add(typ))

proc toIntLiteral(env: var MirEnv, n: PNode): Value =
  ## Translates an integer value (represented by `n`) to its MIR
  ## counterpart.
  assert n.kind in nkIntLiterals
  let typ = env.types.add(n.typ)
  # use the type for deciding what whether it's a signed or unsigned value
  case n.typ.skipTypes(abstractRange + {tyEnum}).kind
  of tyInt..tyInt64, tyBool:
    intLiteral(env, n.intVal, typ)
  of tyUInt..tyUInt64, tyChar, tyPtr, tyPointer, tyProc:
    uintLiteral(env, cast[BiggestUInt](n.intVal), typ)
  else:
    unreachable()

proc toFloatLiteral(env: var MirEnv, n: PNode): Value =
  ## Translates a float value (represented by `n`) to its MIR
  ## counterpart.
  assert n.kind in nkFloatLiterals
  var val = n.floatVal
  case n.typ.skipTypes(abstractRange).kind
  of tyFloat, tyFloat64:
    discard "nothing to adjust"
  of tyFloat32:
    # all code-generators would have to narrow the value at some point, so we
    # help them by doing it here
    val = val.float32.float64
  else:
    unreachable()

  floatLiteral(env, val, env.types.add(n.typ))

func strLiteral(env: var MirEnv, str: string, typ: TypeId): Value =
  literal(env.getOrIncl(str), typ)

template labelNode(lbl: LabelId): MirNode =
  MirNode(kind: mnkLabel, label: lbl)

template newLabelNode(c: var TCtx): MirNode =
  labelNode(c.builder.allocLabel())

func nameNode(c: var TCtx, s: PSym): MirNode =
  let t = c.typeToMir(s.typ)
  case s.kind
  of skTemp:
    # temporaries are always locals, even if marked with the ``sfGlobal``
    # flag
    MirNode(kind: mnkLocal, typ: t, local: c.localsMap[s.id])
  of skConst:
    MirNode(kind: mnkConst, typ: t, cnst: c.env.constants.add(s))
  of skParam:
    MirNode(kind: mnkParam, typ: t, local: LocalId(1 + s.position))
  of skResult:
    MirNode(kind: mnkLocal, typ: t, local: resultId)
  of skVar, skLet, skForVar:
    if sfGlobal in s.flags:
      MirNode(kind: mnkGlobal, typ: t, global: c.env.globals.add(s))
    else:
      MirNode(kind: mnkLocal, typ: t, local: c.localsMap[s.id])
  else:
    unreachable(s.kind)

func genLocation(c: var TCtx, n: PNode): Value =
  let f = c.builder.push: c.builder.add(nameNode(c, n.sym))
  c.builder.popSingle(f)

template allocTemp(c: var TCtx, typ: TypeId; alias=false): Value =
  ## Allocates a new ID for a temporary and returns the name.
  c.builder.allocTemp(typ, alias)

template allocLabel(c: var TCtx): LabelId =
  c.builder.allocLabel()

proc gen(c: var TCtx; n: PNode)
proc genx(c: var TCtx; e: PMirExpr, i: int; fromMove = false)
proc genComplexExpr(c: var TCtx, n: PNode, dest: Destination)

proc genAsgn(c: var TCtx, dest: Destination, rhs: PNode)
proc genWithDest(c: var TCtx; n: PNode; dest: Destination)

proc exprToPmir(c: var TCtx, n: PNode, sink, mutable: bool): PMirExpr =
  exprToPmir(c.userOptions, c.graph.config, goIsNimvm in c.config.options,
             n, sink, mutable)

proc genx(c: var TCtx, n: PNode; consume: bool = false) =
  let e = exprToPmir(c, n, consume, false)
  genx(c, e, e.high)

func getTemp(c: var TCtx, typ: TypeId): Value =
  ## Allocates a new temporary and emits a definition for it into the
  ## final buffer.
  assert typ != VoidType
  result = c.allocTemp(typ)
  withFront c.builder:
    c.subTree mnkDef:
      c.use result
      c.add MirNode(kind: mnkNone)

template raiseExit(c: var TCtx) =
  raiseExit(c.blocks, c.builder)

template buildStmt(c: var TCtx, k: MirNodeKind, body: untyped) =
  c.builder.buildStmt(k, body)

template buildMagicCall(c: var TCtx, m: TMagic, t: TypeId, body: untyped) =
  c.builder.buildMagicCall(m, t, body)

template buildCheckedMagicCall(c: var TCtx, m: TMagic, t: TypeId,
                               body: untyped) =
  c.subTree MirNode(kind: mnkCheckedCall, typ: t):
    c.add MirNode(kind: mnkMagic, magic: m)
    body
    raiseExit(c)

template buildDefectMagicCall(c: var TCtx, m: TMagic, t: TypeId,
                              body: untyped) =
  ## Builds and emits a call to the `m` magic with return type `t`. The call
  ## is only marked as potentially raising if panics are not enabled.
  ##
  ## This template is meant to be used for ``Defect``-raising magic
  ## procedures.
  let kind =
    if optPanics in c.graph.config.globalOptions:
      mnkCall
    else:
      mnkCheckedCall

  c.subTree MirNode(kind: kind, typ: t):
    c.add MirNode(kind: mnkMagic, magic: m)
    body
    if kind == mnkCheckedCall:
      raiseExit(c)

template buildIf(c: var TCtx, cond, body: untyped) =
  let label = c.builder.allocLabel()
  c.buildStmt mnkIf:
    cond
    c.add labelNode(label)
  body
  c.buildStmt mnkEndStruct:
    c.add labelNode(label)

proc register(c: var TCtx, loc: Value) =
  ## If `loc` has a destructor and destroy injection is enabled for the
  ## current context, registers `loc` for destruction at the end of the
  ## current scope.
  if c.injectDestructors and c.env[loc.typ].hasDestructor():
    c.blocks.register(loc)

proc singleToValue(c: var TCtx, e: PMirExpr, i: int): Value =
  c.builder.useSource(c.sp, e[i].orig)
  let f = c.builder.push: genx(c, e, i)
  result = c.builder.popSingle(f)

proc toValue(c: var TCtx, e: PMirExpr, i: int, def: MirNodeKind): Value =
  ## Generates the MIR code for the given expression and turns it into a
  ## ``Value``, using a `def` statement for creating the necessary
  ## temporary.
  c.builder.useSource(c.sp, e[i].orig)
  let f = c.builder.push: genx(c, e, i)
  if c.builder.staging[f.pos].kind in Atoms:
    # can be turned into a ``Value`` directly
    result = c.builder.popSingle(f)
  else:
    # needs a temporary
    result = c.allocTemp(c.typeToMir(e[i].typ), def in {mnkBind, mnkBindMut})
    withFront c.builder:
      c.subTree def:
        c.use result
        c.builder.pop(f)

    if def == mnkDef:
      c.register(result)

proc toValue(c: var TCtx, e: PMirExpr, i: int): Value =
  ## Generates the MIR code for the given expression and turns it into a
  ## ``Value``.
  case classify(e, i)
  of Lvalue:
    case e[i].keep
    of kDontCare:  toValue(c, e, i, mnkDefCursor)
    of kLvalue:    toValue(c, e, i, mnkBind)
    of kMutLvalue: toValue(c, e, i, mnkBindMut)
  of Rvalue:       toValue(c, e, i, mnkDefCursor)
  of OwnedRvalue:  toValue(c, e, i, mnkDef)
  of Literal:      singleToValue(c, e, i)

proc genUse(c: var TCtx, n: PNode): Value =
  ## Generates the MIR code for expression `n` and returns it as a ``Value``.
  ## The expression is not guaranteed to be pure.
  var e = exprToPmir(c, n, false, false)
  toValue(c, e, e.high)

proc genRd(c: var TCtx, n: PNode): Value =
  ## Generates the MIR code for expression `n` and returns it as a pure
  ## ``Value``.
  var e = exprToPmir(c, n, false, false)
  wantPure(e)
  toValue(c, e, e.high)

proc genAlias(c: var TCtx, n: PNode, mutable: bool): Value =
  ## Generates the MIR code for lvalue expression `n`, and creates an alias
  ## (run-time reference) for it. `mutable` indicates whether the alias
  ## needs to support direct assignments through it.
  var e = exprToPmir(c, n, false, mutable)
  toValue(c, e, e.high)

proc genOperand(c: var TCtx, n: PNode) =
  ## Generates and emits the MIR code for expression `n`, using temporaries to
  ## make sure the emitted MIR expression is valid in an operand position.
  var e = exprToPmir(c, n, false, false)
  wantValue(e)
  genx(c, e, e.high)

proc genOp(c: var TCtx, k: MirNodeKind, t: TypeId, n: PNode) =
  c.subTree MirNode(kind: k, typ: t):
    genOperand(c, n)

template buildOp(c: var TCtx, k: MirNodeKind, t: TypeId, body: untyped) =
  c.subTree MirNode(kind: k, typ: t):
    body

template wrapTemp(c: var TCtx, t: TypeId, body: untyped): Value =
  ## Assigns the expression emitted by `body` to a temporary and
  ## returns the name of the latter.
  assert t != VoidType
  let res = c.allocTemp(t)
  c.buildStmt mnkDef:
    c.use res
    body

  res

template wrapAndUse(c: var TCtx, t: TypeId, body: untyped) =
  ## Assigns the expression emitted by `body` to a temporary
  ## and immediately emits a use thereof.
  let tmp = c.wrapTemp(t):
    body
  c.use tmp

template buildTree(c: var TCtx, k: MirNodeKind, t: TypeId, body: untyped) =
  c.subTree MirNode(kind: k, typ: t):
    body

proc genAndOr(c: var TCtx, n: PNode, dest: Destination) =
  ## Generates the code for an ``and|or`` operation:
  ##
  ## .. code-block:: nim
  ##
  ##   dest = a
  ##
  ##   # for `or`:
  ##   if not dest:
  ##     dest = b
  ##
  ##   # for `and`:
  ##   if dest:
  ##     dest = b
  ##
  # TODO: inefficient code is generated for nested ``and|or`` operations, e.g.
  #       ``a or b or c``. Sequences of the same operation should be merged
  #       into a single one before and the logic here adjusted to handle them.
  #       With the aforementioned transformation, the previously mentioned
  #       example would become: ``or(a, b, c)``
  genAsgn(c, dest, n[1]) # the left-hand side

  # condition:
  var v = dest.val
  if n[0].sym.magic == mOr:
    v = c.wrapTemp BoolType:
      c.buildMagicCall mNot, BoolType:
        c.emitByVal v

  c.buildIf (c.use v;):
    genAsgn(c, dest, n[2]) # the right-hand side

proc genFieldCheck(c: var TCtx, access: Value, call: PNode, inverted: bool,
                   field: string) =
  ## Generates and emits a field check.
  let
    conf = c.graph.config
    discr = call[2].sym
  c.buildStmt mnkVoid:
    c.buildDefectMagicCall mChckField, VoidType:
      # set operand:
      c.emitByVal c.genRd(call[1])
      # discriminator value operand:
      c.subTree mnkArg:
        c.subTree MirNode(kind: mnkPathNamed, typ: c.typeToMir(discr.typ),
                          field: discr.position.int32):
          c.use access
      # inverted flag:
      c.emitByVal intLiteral(c.env, ord(inverted), BoolType)
      # error message operand:
      c.emitByVal strLiteral(c.env, genFieldDefect(conf, field, discr),
                             StringType)

proc genCheckedVariantAccess(c: var TCtx, variant: Value, name: PIdent,
                             check: PNode): PSym =
  ## Generates and emits the field check. `variant` is the variant-object
  ## value the discriminator field is part of, `name` is the name to
  ## put into the error message, and `check` is the check-AST coming from an
  ## ``nkCheckedFieldExpr`` expression.
  ## The symbol of the discriminator field, as taken from `check`, is
  ## returned.
  assert check.kind in nkCallKinds
  let
    inverted = check[0].sym.magic == mNot
    call =
      if inverted: check[1]
      else:        check

  genFieldCheck(c, variant, call, inverted, name.s)
  result = call[2].sym

proc genTypeExpr(c: var TCtx, n: PNode): Value =
  ## Generates the code for an expression that yields a type. These are only
  ## valid in metaprogramming contexts. If it's a static type expression, we
  ## evaluate it directly and store the result as a type literal in the MIR
  assert n.typ.kind == tyTypeDesc
  c.builder.useSource(c.sp, n)
  case n.kind
  of nkStmtListExpr:
    # FIXME: a ``nkStmtListExpr`` shouldn't reach here, but it does. See
    #        ``tests/lang_callable/generics/t18859.nim`` for a case where it
    #        does
    genTypeExpr(c, n.lastSon)
  of nkSym:
    case n.sym.kind
    of skType:
      typeLit c.typeToMir(n.sym.typ)
    of skVar, skLet, skForVar, skTemp, skParam:
      # a first-class type value stored in a location
      genLocation(c, n)
    else:
      unreachable()
  of nkBracketExpr:
    # the type description of a generic type, e.g. ``seq[int]``
    typeLit c.typeToMir(n.typ)
  of nkTupleTy, nkStaticTy, nkRefTy, nkPtrTy, nkVarTy, nkDistinctTy, nkProcTy,
     nkIteratorTy, nkSharedTy, nkTupleConstr:
    typeLit c.typeToMir(n.typ)
  of nkTypeOfExpr, nkType:
    typeLit c.typeToMir(n.typ)
  else:
    unreachable("not a type expression")

proc genArgExpression(c: var TCtx, n: PNode, sink: bool) =
  ## Generates and emits the code for an expression appearing in a call or
  ## construction argument position.
  c.builder.useSource(c.sp, n)
  var e = exprToPmir(c, n, sink, false)

  if sink:
    wantConsumeable(e)
  else:
    wantValue(e)
    wantPure(e)

  genx(c, e, e.high)

proc emitOperandTree(c: var TCtx, n: PNode, sink: bool) =
  ## Generates and emits the MIR tree for a call or construction argument.
  c.subTree (if sink: mnkConsume else: mnkArg):
    genArgExpression(c, n, sink)

proc genLvalueOperand(c: var TCtx, n: PNode; mutable = true) =
  ## Generates the code for lvalue expression `n`. If the expression is either
  ## not pure or has side-effects, its address/name is captured, with
  ## `mutable` denoting whether the address is going to be used for mutation
  ## of the underlying location.
  let n = if n.kind == nkHiddenAddr: n[0] else: n
  var e = exprToPmir(c, n, false, mutable)
  wantStable(e)
  genx(c, e, e.high)

proc genCallee(c: var TCtx, n: PNode) =
  ## Generates and emits the code for a callee expression.
  if n.kind == nkSym and n.sym.kind in routineKinds:
    c.builder.useSource(c.sp, n)
    let s = n.sym
    if s.magic == mNone or s.magic in c.config.magicsToKeep:
      # reference the procedure by symbol
      c.add procNode(c.env.procedures.add(s))
    else:
      # don't use a symbol
      c.add MirNode(kind: mnkMagic, magic: s.magic)
  else:
    # an indirect call
    genArgExpression(c, n, false)

proc genArg(c: var TCtx, formal: PType, n: PNode) =
  ## Generates and emits the MIR code for an argument expression, with the
  ## MIR expression being wrapped in the correct argument node. The `formal`
  ## type is needed for figuring out how the argument is passed.
  case formal.skipTypes(abstractRange-{tySink}).kind
  of tyVar:
    if formal.base.kind in {tyOpenArray, tyVarargs}:
      # it's not a pass-by-name parameter
      c.emitOperandTree n, false
    else:
      c.emitByName ekMutate, genLvalueOperand(c, n, true)
  of tySink:
    c.emitOperandTree n, true
  else:
    c.emitOperandTree n, false

proc genArgs(c: var TCtx, n: PNode) =
  ## Emits the MIR code for the argument expressions (including the
  ## argument node), but without a wrapping ``mnkArgBlock``.
  let fntyp = skipTypes(n[0].typ, abstractInst)

  for i in 1..<n.len:
    # for procedures with unsafe varargs, the type of the argument expression
    # is used as the formal type (because it's the only type-related
    # information about the argument we have access to here)
    let t =
      if i < fntyp.len: fntyp[i]
      else:             n[i].typ

    if t.kind == tyTypeDesc and goGenTypeExpr in c.config.options:
      # generation of type expressions is requested. It's important that this
      # branch comes before the ``isCompileTimeOnly`` one, as a ``tyTypeDesc``
      # is treated as a compile-time-only type and would be omitted then
      # FIXME: some argument expressions seem to reach here incorrectly
      #        typed (i.e., not as a typedesc). Figure out why, resolve
      #        the issues, and then remove the workaround here
      if n[i].typ.kind == tyTypeDesc:
        c.emitByVal genTypeExpr(c, n[i])
      else:
        c.emitByVal typeLit(c.typeToMir(n[i].typ))
    elif t.isCompileTimeOnly:
      # don't translate arguments to compile-time-only parameters. To ease the
      # translation to ``CgNode``, we don't omit them completely but only
      # replace them with a node holding their type
      c.subTree mnkArg:
        c.add empty(c, n[i])
    elif t.kind == tyVoid:
      # a ``void`` argument. We can't just generate an ``mnkNone`` node, as the
      # statement used as the argument can still have side-effects
      withFront c.builder:
        gen(c, n[i])
      c.subTree mnkArg:
        c.add empty(c, n[i])
    elif i == 1 and not fntyp[0].isEmptyType() and
         not isHandleLike(t) and
         classifyBackendView(fntyp[0]) != bvcNone:
      # the procedure returns a view, but the first parameter is not something
      # that resembles a handle. We need to make sure that the first argument
      # (which the view could be created from), is passed by reference
      c.subTree mnkName:
        var e = exprToPmir(c, n[i], false, false)
        wantStable(e)
        genx(c, e, e.high)

    else:
      genArg(c, t, n[i])

proc genCall(c: var TCtx, n: PNode) =
  ## Generates and emits the MIR code for a call expression.
  let fntyp = n[0].typ.skipTypes(abstractInst)
  let kind: range[mnkCall..mnkCheckedCall] =
    if canRaise(optPanics in c.graph.config.globalOptions, n[0]):
      mnkCheckedCall
    else:
      mnkCall

  var effects: set[GeneralEffect]
  if tfNoSideEffect notin fntyp.flags:
    effects.incl geMutateGlobal

  c.subTree MirNode(kind: kind, typ: c.typeToMir(fntyp[0]),
                    effects: effects):
    genCallee(c, n[0])
    genArgs(c, n)
    if kind == mnkCheckedCall:
      raiseExit(c)

  # code following the call of a .noreturn routine is unreachable:
  if n[0].kind == nkSym and sfNoReturn in n[0].sym.flags:
    c.unreachable = true

proc genMacroCallArgs(c: var TCtx, n: PNode, kind: TSymKind, fntyp: PType) =
  ## Generates the arguments for a macro/template call expression. `n` is
  ## expected to be a ``getAst`` expression that has been transformed to the
  ## internal representation. `kind` is the meta-routine's kind, and `fntyp`
  ## its signature.
  case kind
  of skMacro:
    genCallee(c, n[1])
  of skTemplate:
    # for late template invocations, the callee template is an argument
    c.emitByVal literal(c.env.asts.add(n[1]), VoidType)
  else:
    unreachable(kind)

  for i in 2..<n.len:
    let
      it = n[i]
      argTyp = it.typ.skipTypes(abstractInst - {tyTypeDesc})

    if argTyp.kind == tyTypeDesc:
      # the expression is a type expression, explicitly handle it there so that
      # ``genx`` doesn't have to
      c.emitByVal genTypeExpr(c, it)
    elif kind == skMacro:
      # we can extract the formal types from the signature
      genArg(c, fntyp[i - 1], it)
    elif kind == skTemplate:
      # we have to treat the arguments as normal expressions
      c.emitByVal genRd(c, it)
    else:
      unreachable()

proc genSetConstr(c: var TCtx, n: PNode)

proc genInSetOp(c: var TCtx, n: PNode) =
  ## Generates and emits the IR for the ``mInSet`` magic call `n`. If
  ## the element operand is a range check, it is integrated into the
  ## operation, meaning that no defect will be raised if the operand is
  ## not in the expected range.
  case n[2].kind
  of nkChckRange, nkChckRange64:
    # turn
    #   chkRange(a, b, c) in d
    # into
    #   b <= a and a <= c and a in d
    # but make sure that 'd' is still always evaluated
    let
      se = n[1]
      x  = n[2]
      elemTyp = x.typ.skipTypes(abstractRange)
      leOp = getMagicLeForType(elemTyp) # less-equal op
      res = getTemp(c, BoolType) # the temporary to write the result to

    # the evaluation order is reversed here: the second operand comes
    # first
    let
      val = genRd(c, x[0])
      a   = genRd(c, x[1])
      b   = genRd(c, x[2])

    c.builder.buildStmt:
      let
        label1 = c.allocLabel()
        label2 = c.allocLabel()

      c.subTree mnkIf:
        # condition: ``a <= x:``
        c.wrapAndUse(BoolType):
          c.buildMagicCall leOp, BoolType:
            c.emitByVal a
            c.emitByVal val
        c.add labelNode(label1)

      c.subTree mnkIf:
        # condition: ``x <= b:``
        c.wrapAndUse(BoolType):
          c.buildMagicCall leOp, BoolType:
            c.emitByVal val
            c.emitByVal b
        c.add labelNode(label2)

      var sv: Value
      if se.kind == nkCurly and not isDeepConstExpr(se):
        sv = c.allocTemp(c.typeToMir(se.typ))
        c.subTree mnkDef:
          c.use sv
          genSetConstr(c, se)
      else:
        sv = genRd(c, se)

      c.subTree mnkInit:
        c.use res
        c.buildMagicCall mInSet, BoolType:
          c.emitByVal sv
          c.emitByVal val

      # close the if statements:
      c.subTree mnkEndStruct:
        c.add labelNode(label2)
      c.subTree mnkEndStruct:
        c.add labelNode(label1)

    c.use res
  else:
    # the operation is not eligible for being turned into an ``if`` chain. Emit a
    # generic magic call
    genCall(c, n)

proc genMagic(c: var TCtx, n: PNode; m: TMagic) =
  ## Generates the MIR code for the magic call expression/statement `n`. `m` is
  ## the magic's enum value and must match with that of the callee.
  ##
  ## Some magics are inserted by the compiler, in which case the corresponding
  ## symbols are incomplete: only the ``magic`` and ``name`` field can be
  ## treated as valid. These magic calls are manually translated and don't go
  ## through ``genCall``
  c.builder.useSource(c.sp, n)

  template arg(n: PNode) =
    c.emitOperandTree n, false

  let rtyp = c.typeToMir(n.typ) ## call's return type
  case m
  of mAnd, mOr:
    let tmp = getTemp(c, rtyp)
    withFront c.builder:
      genAndOr(c, n, Destination(isSome: true, val: tmp, flags: {dfOwns}))
    c.use tmp
  of mDefault:
    # use the canonical form:
    c.buildMagicCall mDefault, rtyp:
      discard
  of mNew:
    # ``new`` has 2 variants. The standard one with zero arguments, and the
    # unsafe version that takes a ``size`` argument
    assert n.len == 1 or n.len == 2
    c.buildMagicCall m, rtyp:
      if n.len == 2:
        # the size argument
        arg n[1]

  of mWasMoved:
    # ``wasMoved`` has an effect that is not encoded by the parameter's type
    # (it kills the location), so we need to manually translate it
    c.buildMagicCall m, VoidType:
      c.emitByName ekKill, genLvalueOperand(c, n[1])
  of mConStrStr:
    # the `mConStrStr` magic is very special. Nested calls to it are flattened
    # into a single call in ``transf``. It can't be passed on to ``genCall``
    # since the number of arguments doesn't match with the number of parameters
    c.buildMagicCall m, rtyp:
      for i in 1..<n.len:
        arg n[i]
  of mInSet:
    genInSetOp(c, n)
  of mEcho:
    # forward the wrapped arguments to the call; don't emit the intermediate array
    let x = n[1].skipConv
    assert x.kind == nkBracket
    c.buildCheckedMagicCall m, rtyp:
      # for the convenience of later transformations, the type of the would-be
      # array is passed along as the first argument
      if x.len > 0:
        c.emitByVal typeLit(c.typeToMir(x.typ))
      for it in x.items:
        arg it
  of mOffsetOf:
    # an offsetOf call that has to be evaluated by the backend
    c.buildMagicCall mOffsetOf, rtyp:
      c.subTree mnkName:
        # prevent all checks and make sure that the original lvalue
        # expression reaches the code generators
        # XXX: this is a brittle and problematic hack. The type plus field
        #      index should be passed as the arguments instead
        let orig = c.userOptions
        c.userOptions = {}
        genx(c, n[1])
        c.userOptions = orig
  of mHigh:
    # custom translation in order to skip both explicit and implicit to-slice
    # conversions; those are unnecessary
    c.buildMagicCall mHigh, rtyp:
      var arg = n[1]
      while arg.kind in {nkConv, nkHiddenStdConv, nkHiddenSubConv} and
            classifyBackendView(arg.typ) == bvcSequence:
        arg = arg[^1]

      c.emitOperandTree arg, sink=false
  of mArrToSeq:
    if n[1].kind == nkBracket:
      # optimization: translate ``@[...]`` to a sequence construction
      c.buildTree mnkSeqConstr, rtyp:
        for it in n[1].items:
          c.emitOperandTree it, sink=true
    else:
      genCall(c, n)

  # arithmetic operations:
  of mAddI, mSubI, mMulI, mDivI, mModI, mPred, mSucc:
    # the `pred` and `succ` magic are lowered to a normal subtraction and
    # addition, respectively. Depending on whether overflow checks are
    # enabled, either magics or the dedicated MIR operators are used
    if optOverflowCheck in c.userOptions:
      const Map = [mAddI: mAddI, mSubI, mMulI, mDivI, mModI,
                   mSucc: mAddI, mPred: mSubI]
      c.buildDefectMagicCall Map[m], rtyp:
        arg n[1]
        arg n[2]
    else:
      const Map = [mAddI: mnkAdd, mSubI: mnkSub,
                   mMulI: mnkMul, mDivI: mnkDiv, mModI: mnkModI,
                   mSucc: mnkAdd, mPred: mnkSub]
      c.buildTree Map[m], rtyp:
        genArgExpression(c, n[1], sink=false)
        genArgExpression(c, n[2], sink=false)

  of mUnaryMinusI, mUnaryMinusI64:
    # negation can cause overflows too
    if optOverflowCheck in c.userOptions:
      c.buildDefectMagicCall m, rtyp:
        arg n[1]
    else:
      c.genOp(mnkNeg, rtyp, n[1])

  of mInc, mDec:
    # ``inc a, b`` -> ``a = a + b``
    let
      typ = n[1].typ
      rtyp = typeToMir(c, typ)
      dest = genAlias(c, n[1], true)
    c.buildStmt mnkAsgn:
      c.use dest
      if isUnsigned(typ):
        const magic = [mInc: mAddU, mDec: mSubU]
        c.buildMagicCall magic[m], rtyp:
          c.emitByVal dest
          arg n[2]
      else:
        proc op(c: var TCtx, dest: Value, n: PNode, m: TMagic) =
          if optOverflowCheck in c.userOptions:
            const magic = [mInc: mAddI, mDec: mSubI]
            # use a magic call that can potentially raise
            c.buildDefectMagicCall magic[m], dest.typ:
              c.emitByVal dest
              arg n[2]
          else:
            const kind = [mInc: mnkAdd, mDec: mnkSub]
            # the unchecked arithmetic operators can be used directly
            c.buildTree kind[m], dest.typ:
              c.use dest
              genArgExpression(c, n[2], sink=false)

        if optRangeCheck in c.userOptions and
           typ.skipTypes(abstractInst).kind in {tyRange, tyEnum}:
          # needs an additional range check in order to ensure that the value
          # is in range. For proper lowering later on, the intermediate
          # temporary must use the *underlying* type, not the range/enum type
          let
            tmpTyp = c.typeToMir(typ.skipTypes(abstractRange + {tyEnum}))
            val = c.wrapTemp(tmpTyp): op(c, dest, n, m)
          c.buildDefectMagicCall mChckRange, rtyp:
            c.emitByVal val
            c.emitByVal toIntLiteral(c.env, firstOrd(c.graph.config, typ), typ)
            c.emitByVal toIntLiteral(c.env, lastOrd(c.graph.config, typ), typ)
        else:
          # no range check is needed
          op(c, dest, n, m)
  of mAbsI:
    # special handling for the ``abs`` magic: if overflow checks are enabled
    # and panics are disabled, the call must be a checked call
    if optOverflowCheck in n[0].sym.options and
       optPanics notin c.graph.config.globalOptions:
      c.buildTree mnkCheckedCall, rtyp:
        c.genCallee(n[0])
        arg n[1]
        raiseExit(c)
    else:
      genCall(c, n)

  # float arithmetic operations:
  of mAddF64, mSubF64, mMulF64, mDivF64:
    proc op(c: var TCtx, m: TMagic, a, b: PNode, rtyp: TypeId) {.nimcall.} =
      if optInfCheck in c.userOptions:
        # needs an overflow check
        c.buildDefectMagicCall m, rtyp:
          arg a
          arg b
      else:
        # the unchecked version can be used
        const Map = [mAddF64: mnkAdd, mSubF64: mnkSub,
                     mMulF64: mnkMul, mDivF64: mnkDiv]
        c.buildTree Map[m], rtyp:
          c.genArgExpression(a, sink=false)
          c.genArgExpression(b, sink=false)

    if optNaNCheck in c.userOptions:
      let tmp = c.wrapTemp rtyp:
        op(c, m, n[1], n[2], rtyp)

      c.buildStmt mnkVoid:
        c.buildDefectMagicCall mChckNaN, VoidType:
          c.emitByVal tmp
      c.use tmp
    else:
      op(c, m, n[1], n[2], rtyp)
  of mUnaryMinusF64:
    c.genOp mnkNeg, rtyp, n[1]

  # magics that use incomplete symbols (most of them are generated by
  # ``liftdestructors``):
  of mDestroy:
    # ``mDestroy`` magic calls might be incomplete symbols, so we have to
    # translate them manually
    c.buildMagicCall m, rtyp:
      c.emitByName ekMutate, genLvalueOperand(c, n[1])
  of mNewSeq:
    # XXX: the first parameter is actually an ``out`` parameter -- the
    #      ``ekReassign`` effect could be used
    if n[0].typ == nil:
      c.buildMagicCall m, rtyp:
        c.emitByName ekMutate, genLvalueOperand(c, n[1])
        arg n[2]
    else:
      genCall(c, n)
  of mSetLengthStr, mCopyInternal:
    if n[0].typ == nil:
      c.buildMagicCall m, rtyp:
        c.emitByName ekMutate, genLvalueOperand(c, n[1])
        arg n[2]
    else:
      genCall(c, n)
  of mNot, mLtI, mLengthSeq, mLengthStr, mSamePayload, mIsNil:
    if n[0].typ == nil:
      # simple translation. None of the arguments need to be passed by lvalue
      c.buildMagicCall m, rtyp:
        for i in 1..<n.len:
          arg n[i]

    else:
      genCall(c, n)
  of mAlignOf:
    # instances of the magic inserted by ``liftdestructors`` and ``alignof(x)``
    # calls where ``x`` is of an imported type with unknown alignment reach
    # here. The code-generators only care about the types in both cases, so
    # that's what we emit
    c.buildMagicCall m, rtyp:
      # skip the surrounding typedesc
      c.emitByVal typeLit(c.typeToMir(n[1].typ.skipTypes({tyTypeDesc})))
  of mGetTypeInfoV2:
    if n[0].typ == nil:
      # the compiler-generated version always uses a type as the argument
      c.buildMagicCall m, rtyp:
        c.emitByVal typeLit(c.typeToMir(n[1].typ))
    else:
      # only the compiler-generated version of the magic has a type parameter.
      # The normal one doesn't (see ``cyclebreaker.getDynamicTypeInfo``), so we
      # can safely use ``genCall``
      genCall(c, n)
  of mAsgnDynlibVar:
    c.buildMagicCall m, VoidType:
      # note: the first operand may be a procedure symbol
      c.emitByName ekReassign, genOperand(c, n[1])
      arg n[2]

  # special macro related magics:
  of mExpandToAst:
    # the transformation pass already flattened the call expression for us and
    # made it a bit easier to process
    let callee = n[1] # the meta-routine to evaluate
    case callee.sym.kind
    of skTemplate:
      # a ``getAst`` call taking a template call expression. The arguments
      # need special handling, but the shape stays as is
      c.buildMagicCall m, rtyp:
        genMacroCallArgs(c, n, skTemplate, callee.sym.typ)
    of skMacro:
      # rewrite ``getAst(macro(a, b, c))`` -> ``macro(a, b, c)``
      # treat a macro call as potentially raising and as modifying global
      # data. While not wrong, it is pessimistic
      c.subTree MirNode(kind: mnkCheckedCall, typ: rtyp,
                        effects: {geMutateGlobal}):
        # we can use the internal signature
        genMacroCallArgs(c, n, skMacro, callee.sym.internal)
        raiseExit(c)
    else:
      unreachable()

  of mSwap:
    # turn calls to magic procedures that don't require symbols into MIR
    # magic calls
    c.buildMagicCall m, rtyp:
      genArgs(c, n)
  else:
    # no special transformation for the other magics:
    genCall(c, n)

proc genCallOrMagic(c: var TCtx, n: PNode) =
  if n[0].kind == nkSym and (let s = n[0].sym; s.magic != mNone):
    genMagic(c, n, s.magic)
  else:
    genCall(c, n)

proc genSetConstr(c: var TCtx, n: PNode) =
  c.buildTree mnkSetConstr, c.typeToMir(n.typ):
    for it in n.items:
      if it.kind == nkRange:
        # watch out! the operands don't have to be literal values
        c.subTree mnkRange:
          c.genArgExpression(it[0], sink=false)
          c.genArgExpression(it[1], sink=false)
      else:
        c.genArgExpression(it, sink=false)

proc genArrayConstr(c: var TCtx, n: PNode, isConsume: bool) =
  c.buildTree mnkArrayConstr, c.typeToMir(n.typ):
    for it in n.items:
      c.emitOperandTree it, isConsume

proc genSeqConstr(c: var TCtx, n: PNode) =
  c.buildTree mnkSeqConstr, c.typeToMir(n.typ):
    for it in n.items:
      c.emitOperandTree it, true

proc genTupleConstr(c: var TCtx, n: PNode, isConsume: bool) =
  assert n.typ.skipTypes(abstractVarRange-{tyTypeDesc}).kind == tyTuple
  c.buildTree mnkTupleConstr, c.typeToMir(n.typ):
    for it in n.items:
      c.emitOperandTree skipColon(it), isConsume

proc genClosureConstr(c: var TCtx, n: PNode, isConsume: bool) =
  c.buildTree mnkClosureConstr, c.typeToMir(n.typ):
    c.emitOperandTree n[0].skipConv, false # the procedural value
    # transf wraps the procedure operand in a conversion that we don't
    # need

    c.emitOperandTree n[1], isConsume # the environment

proc genObjConstr(c: var TCtx, n: PNode, isConsume: bool) =
  let
    isRef = n.typ.skipTypes(abstractInst).kind == tyRef
    kind: range[mnkObjConstr..mnkRefConstr] =
      if isRef: mnkRefConstr
      else:     mnkObjConstr

  c.subTree MirNode(kind: kind, typ: c.typeToMir(n.typ), len: uint32(n.len-1)):
    for i in 1..<n.len:
      let it = n[i]
      let field = lookupFieldAgain(n.typ.skipTypes(abstractInst), it[0].sym)
      assert it.kind == nkExprColonExpr

      # only require require a unique value when constructing a ``ref`` and the
      # destination is not a ``.cursor`` field
      let useConsume =
        (isRef or isConsume) and
        sfCursor notin field.flags

      c.add MirNode(kind: mnkField, field: field.position.int32)
      c.emitOperandTree it[1], useConsume

proc genRaise(c: var TCtx, n: PNode) =
  assert n.kind == nkRaiseStmt
  if n[0].kind != nkEmpty:
    # the raise operand slot is a sink context, and it behaves much like a
    # ``sink`` parameter
    var e = exprToPmir(c, n[0], true, false)
    wantConsumeable(e)
    # we cannot use ``toValue`` here, since the temporary must not be
    # registered for destruction -- it's moved into the `raise` operation
    let tmp = c.wrapTemp c.typeToMir(e[^1].typ):
      assert e[^1].kind == pirMat
      # skip the 'materialize' node
      genx(c, e, e.high - 1, fromMove=true)

    # emit the preparation code:
    let
      typ = skipTypes(n[0].typ, abstractPtrs)
      cp = c.graph.getCompilerProc("prepareException")
    c.buildStmt mnkVoid:
      c.buildTree mnkCall, VoidType:
        c.add procNode(c.env.procedures.add(cp))
        c.subTree mnkArg:
          # lvalue conversion to the base ``Exception`` type:
          c.buildTree mnkPathConv, c.typeToMir(cp.typ[1]):
            c.use tmp
        c.emitByVal strLiteral(c.env, typ.sym.name.s,
                               CstringType)

    # emit the raise statement:
    c.buildStmt mnkRaise:
      c.use tmp
      raiseExit(c)
  else:
    # a re-raise statement
    c.buildStmt mnkRaise:
      c.add MirNode(kind: mnkNone)
      raiseExit(c)

  # code following a raise statement is unreachable:
  c.unreachable = true

proc genReturn(c: var TCtx, n: PNode) =
  assert n.kind == nkReturnStmt
  if n[0].kind != nkEmpty:
    gen(c, n[0])

  c.buildStmt mnkGoto:
    blockExit(c.blocks, c.builder, 0)

  c.unreachable = true

proc genAsgnSource(c: var TCtx, e: PNode, status: set[DestFlag]) =
  ## Generates the MIR code for the right-hand side of an assignment.
  ## `status` provides the information necessary to decide what assignment
  ## modifiers to use and whether a temporary is required.
  ##
  ## If not an initial assignment, and lifetime hooks are present, a temporary
  ## is introduced for rvalue expressions that return owning values:
  ##
  ##   def _1 = get()
  ##   dest = move _1
  ##
  ## This is necessary for the later hook injection, which triggers on
  ## assignment modifiers, to work.
  var e = exprToPmir(c, e, dfOwns in status, false)
  if dfOwns in status:
    wantOwning(e, dfEmpty notin status and hasDestructor(e.typ))
  else:
    wantShallow(e)

  genx(c, e, e.high)

proc unwrap(c: var TCtx, n: PNode): PNode =
  ## If `n` is a statement-list expression, generates the code for all
  ## statements and returns the unwrapped expression. The unchanged `n` is
  ## returned otherwise.
  result = n
  if result.kind == nkStmtListExpr:
    withFront c.builder:
      for i in 0..<(result.len-1):
        gen(c, result[i])

    result = result.lastSon
    assert result.kind != nkStmtListExpr

proc genAsgn(c: var TCtx, dest: Destination, rhs: PNode) =
  assert dest.isSome
  let kind =
    if dfEmpty in dest.flags: mnkInit
    else:                     mnkAsgn

  let rhs = unwrap(c, rhs)
  # the right-hand expression not returning needs to be accounted for
  if not c.unreachable:
    c.buildStmt kind:
      c.use dest.val
      c.genAsgnSource(rhs, dest.flags)

proc genAsgn(c: var TCtx, isFirst, sink: bool, lhs, rhs: PNode) =
  ## Generates the code for an assignment. `isFirst` indicates if this is the
  ## first assignment to the location named by `lhs`.
  ##
  ## If the expression on the right is complex and the location the left-hand
  ## names might be invalidated by the expression on the right, the value
  ## resulting from the expression on the right is first stored in a temporary

  # generate everything part of the left-hand-side that is not the relevant
  # l-value expression:
  let
    lhs = unwrap(c, lhs)
    sink = sink and not isCursor(lhs)

  if c.unreachable:
    # the left-hand expression terminates -> the assignment is dead code
    return

  case rhs.kind
  of ComplexExprs:
    # optimization: forward the destination. For example:
    #   x = if cond: a else: b
    # becomes:
    #   if cond: x = a
    #   else:    x = b
    let dest = genAlias(c, lhs, true)
    genWithDest(c, rhs, initDestination(dest, isFirst, sink))
  else:
    let kind =
      if isFirst: mnkInit
      else:       mnkAsgn

    var status: set[DestFlag]
    if sink:
      status.incl dfOwns
    if isFirst:
      status.incl dfEmpty

    c.buildStmt kind:
      # ``genLvalueOperand`` ensures that unstable lvalue
      # expressions are captured
      genLvalueOperand(c, lhs, true)
      genAsgnSource(c, rhs, status)

proc genLocDef(c: var TCtx, n: PNode, val: PNode) =
  ## Generates the 'def' construct for the entity provided by the symbol node
  ## `n`
  let
    s = n.sym
    hasInitializer = val.kind != nkEmpty
    sink = sfCursor notin s.flags
    kind = symbolToPmir(s)

  c.builder.useSource(c.sp, n)
  if kind == pirGlobal and c.scopeDepth == 1:
    # no 'def' statement is emitted for top-level globals
    if hasInitializer:
      genAsgn(c, true, sink, n, val)
    elif {sfImportc, sfNoInit} * s.flags == {} and
         {exfDynamicLib, exfNoDecl} * s.extFlags == {}:
      # XXX: ^^ re-think this condition from first principles. Right now,
      #      it's just meant to make some tests work
      # the location doesn't have an explicit starting value. Initialize
      # it to the type's default value.
      c.buildStmt mnkInit:
        c.add nameNode(c, s)
        c.buildMagicCall mDefault, c.typeToMir(s.typ):
          discard
    else:
      # the definition doesn't imply default intialization
      discard
  else:
    if kind == pirLocal:
      # translate the symbol of the local:
      discard c.addLocal(s)

    c.buildStmt (if sfCursor in s.flags: mnkDefCursor else: mnkDef):
      c.add nameNode(c, s)
      if hasInitializer:
        genAsgnSource(c, val):
          if sink: {dfEmpty, dfOwns}
          else:    {dfEmpty}
      else:
        c.add MirNode(kind: mnkNone)

    if sfCursor notin s.flags:
      c.register(genLocation(c, n))

proc genLocInit(c: var TCtx, symNode: PNode, initExpr: PNode) =
  ## Generates the code for a location definition. `sym` is the symbol of the
  ## location and `initExpr` the initializer expression
  let
    sym = symNode.sym

  assert sym.kind in {skVar, skLet, skTemp, skForVar}

  if sfCompileTime in sym.flags and goIsCompileTime notin c.config.options:
    # compile-time-only locations don't exist outside of compile-time
    # contexts, so omit their definitions
    return

  genLocDef(c, symNode, initExpr)

proc genVarTuple(c: var TCtx, n: PNode) =
  ## Generates the code for a ``let/var (a, b) = c`` statement
  assert n.kind == nkVarTuple
  c.builder.useSource(c.sp, n)

  let
    numDefs = n.len - 2
    initExpr = n[^1]
    isInit = c.inLoop == 0
      ## for lifted locals, whether an 'init' assignment can be used

  # then, generate the initialization
  case initExpr.kind
  of nkEmpty:
    unreachable("missing initializer")
  of nkPar, nkTupleConstr:
    # skip constructing a temporary and assign directly
    assert numDefs == initExpr.len
    for i in 0..<numDefs:
      let
        lhs = n[i]
        rhs = initExpr[i].skipColon

      case lhs.kind
      of nkSym:     genLocInit(c, lhs, rhs)
      of nkDotExpr: genAsgn(c, isInit, true, lhs, rhs) # closure field
      else:         unreachable(lhs.kind)

  else:
    # generate the definition for the temporary:
    let val = c.allocTemp(c.typeToMir(initExpr.typ))
    c.buildStmt mnkDef:
      c.use val
      # ensure that the temporary owns the tuple value:
      genAsgnSource(c, initExpr, {dfEmpty, dfOwns})

    # generate the unpack logic:
    for i in 0..<numDefs:
      let
        lhs = n[i]
        typ = c.typeToMir(lhs.typ)

      if lhs.kind == nkSym:
        genLocDef(c, lhs, c.graph.emptyNode)

      # generate the assignment:
      c.buildStmt (if isInit: mnkInit else: mnkAsgn):
        genOperand(c, lhs)
        # the temporary tuple is ensured to own (see the emission of the
        # definition above), and it's only used for unpacking; it can always be
        # moved out of. The temporary tuple is not destroyed, so no
        # destructive move is required
        c.buildTree mnkMove, typ:
          c.subTree MirNode(kind: mnkPathPos, typ: typ,
                            position: i.uint32):
            c.use val

    # it's guaranteed that all elements are moved out of the tuple, no
    # destruction is needed

proc genVarSection(c: var TCtx, n: PNode) =
  for a in n:
    case a.kind
    of nkCommentStmt: discard
    of nkVarTuple:
      genVarTuple(c, a)
    of nkIdentDefs:
      c.builder.useSource(c.sp, a)
      case a[0].kind
      of nkSym:
        genLocInit(c, a[0], a[2])
      of nkDotExpr:
        # initialization of a variable that was lifted into a closure
        # environment
        let isInit = c.inLoop == 0
        if a[2].kind != nkEmpty:
          genAsgn(c, isInit, true, a[0], a[2])
        elif isInit or not hasDestructor(a[0].typ):
          # the default value can be assigned in-place
          c.buildStmt mnkInit:
            genOperand(c, a[0])
            c.buildMagicCall mDefault, c.typeToMir(a[0].typ):
              discard
        else:
          # a 'move' modifier is required for the assignment to later be
          # rewritten
          let typ = c.typeToMir(a[0].typ)
          c.buildStmt mnkAsgn:
            genOperand(c, a[0])
            c.buildTree mnkMove, typ:
              c.wrapAndUse typ:
                c.buildMagicCall mDefault, typ:
                  discard
      else:
        unreachable()

    else:
      unreachable(a.kind)


proc genWhile(c: var TCtx, n: PNode) =
  ## Generates the code for a ``nkWhile`` node.
  assert isTrue(n[0]), "`n` wasn't properly transformed"
  let label = c.allocLabel()
  c.subTree mnkLoopJoin:
    c.add labelNode(label)
  c.scope:
    inc c.inLoop
    c.gen(n[1])
    dec c.inLoop
  c.subTree mnkLoop:
    c.add labelNode(label)
  # a while loop has no structured exit:
  c.unreachable = true

proc closeBlock(c: var TCtx) =
  if c.blocks.closeBlock(c.builder):
    c.unreachable = false

template withBlock(c: var TCtx, k: BlockKind, body: untyped) =
  c.blocks.add Block(kind: k)
  body
  c.closeBlock()

template withBlock(c: var TCtx, k: BlockKind, lbl: LabelId, body: untyped) =
  c.blocks.add Block(kind: k, id: some lbl)
  body
  c.closeBlock()

proc genBlock(c: var TCtx, n: PNode, dest: Destination) =
  ## Generates and emits the MIR code for a ``block`` expression or statement.
  ## A block translates to a scope and, optionally, a join.
  c.blocks.add Block(kind: bkBlock, label: n[0].sym)

  # generate the body:
  c.scope:
    c.genWithDest(n[1], dest)
  c.closeBlock()

proc genBranch(c: var TCtx, n: PNode, dest: Destination) =
  ## Generates the body of a branch. Here, a branch refers to either an
  ## ``if|elif|else``, ``of``, or ``except`` clause

  # if the branch ends in a no-return statement, it has no type. We generate a
  # normal statement (without an assignment to `dest`) in that case
  if dest.isSome and not n.typ.isEmptyType():
    genWithDest(c, n, dest)
  else:
    gen(c, n)

proc leaveBlock(c: var TCtx) =
  ## Emits a goto for jumping to the exit of first enclosing block, but only
  ## if not in an unreachable context.
  if c.unreachable:
    return # omit the leave actions if not reachable

  if c.scopeDepth > 0:
    # only emit the early scope exit if still within a scope
    earlyExit(c.blocks, c.builder)

  c.subTree mnkGoto:
    blockExit(c.blocks, c.builder, closest(c.blocks))

  c.unreachable = true # code following a goto is unreachable

proc genIf(c: var TCtx, n: PNode, dest: Destination) =
  ## Generates the code for an ``if`` statement (``nkIf(Stmt|Expr)``). It's
  ## translated to the ``mnkIf`` MIR construct (which can be seen as a
  ## predicate over a region of code).
  ##
  ## The translation works as follows:
  ##
  ## .. code-block:: nim
  ##
  ##   if (let a = x; a == 0):
  ##     stmt
  ##   elif (let b = x; b == 1):
  ##     stmt2
  ##   else:
  ##     stmt3
  ##
  ## is mapped to MIR code that is equivalent to
  ##
  ## .. code-block:: nim
  ##
  ##   block label:
  ##     let a = x
  ##     if a == 0:
  ##       stmt1
  ##       break label
  ##     let b = x
  ##     if x == 1:
  ##       stmt2
  ##       break label
  ##     stmt3
  ##
  let hasValue = not isEmptyType(n.typ)
  assert hasValue == dest.isSome

  template genElifBranch(branch: PNode, extra: untyped) =
    ## Generates the code for a single ``nkElif(Branch|Expr)``
    c.scope:
      let v = genUse(c, branch[0])
      c.buildIf (c.use v;):
        c.scope:
          genBranch(c, branch.lastSon, dest)
          extra

      # if the start of the branch was reachable, then so is the code
      # following the branch
      c.unreachable = false

  if n.len == 1:
    # an ``if`` statement/expression with a single branch. Don't wrap in a
    # block
    genElifBranch(n[0]):
      discard

  else:
    # a multi-clause ``if`` statement/expression
    c.withBlock bkBlock: # <- the exit to jump to at the end of each branch
      if true:
        for it in n.items:
          case it.kind
          of nkElifBranch, nkElifExpr:
            genElifBranch(it):
              leaveBlock(c)

          of nkElse, nkElseExpr:
            c.scope:
              genBranch(c, it[0], dest)

            # since this is the last branch, a 'break' is not needed
          else:
            unreachable(it.kind)

proc lowerMatchCase(c: var TCtx, n: PNode, dest: Destination) =
  let typ = n[0].typ
  let kindType = typ.n[0].typ
  let val = capture(c, n[0])
  let v = c.wrapTemp kindType:
    c.subTree MirNode(kind: mnkPathNamed, typ: kindType, field: typ.n[0].sym):
      c.use val

  c.add MirNode(kind: mnkCase, len: n.len - 1)
  c.use v

  for _, branch in branches(n):
    var binding: PSym
    case branch.kind
    of nkOfBranch:
      let hasBinding = branch[^2].sym.kind != skType
      c.add MirNode(kind: mnkBranch, len: branch.len - 1 - ord(hasBinding))
      for i, it in branchLabels(branch):
        if it.sym.kind == skType:
          c.add MirNode(kind: mnkLiteral, lit: newIntTypeNode(it.sym.position, kindType))
        else:
          binding = it.sym
    of nkElse:
      c.add MirNode(kind: mnkBranch, len: 0)
    else:
      unreachable()

    c.scope:
      if binding != nil:
        # find the field for the branch:
        var field: PSym
        for i in 0..<typ.sons.len:
          if typ[i].id == skipTypes(binding.typ.base, {tyDistinct}).id:
            field = typ.n[i+1][^1].sym
            break
        assert field != nil
        # emit the actual definition for the binding:
        c.subTree mnkDef:
          c.add c.nameNode(binding)
          c.buildTree mnkView, binding.typ:
            c.subTree MirNode(kind: mnkPathNamed, typ: field.typ, field: field):
              c.use val

      genBranch(c, branch.lastSon, dest)

    c.add endNode(mnkBranch)

  c.add endNode(mnkCase)

proc genCase(c: var TCtx, n: PNode, dest: Destination) =
  ## Generates the MIR code for an ``nkCaseStmt`` node.
  assert isEmptyType(n.typ) == not dest.isSome

<<<<<<< HEAD
  if n[0].typ.kind == tyCase:
    lowerMatchCase(c, n, dest)
    return

  # the number of processed branches is not necessarily equal to the amount
  # we're going to emit (in case we skip some), so we have to count them
  # manually
  var num = 0
  for (_, branch) in branches(n):
    # an 'of' branch with no labels (e.g. ``of {}:``) is dropped, no code is
    # generated for it
    num += ord(branch.kind != nkOfBranch or branch.len > 1)

=======
>>>>>>> 29dc0c77
  let v = genUse(c, n[0])
  c.add MirNode(kind: mnkCase, len: uint32(n.len))
  c.use v

  let firstLabel = c.builder.nextLabel
  # first step: emit the dispatcher
  for (_, branch) in branches(n):
    c.add MirNode(kind: mnkBranch, len: uint32(branch.len))

    case branch.kind
    of nkElse:
      discard
    of nkOfBranch:
      # emit the lables:
      for (_, label) in branchLabels(branch):
        if label.kind == nkRange:
          c.subTree mnkRange:
            genx(c, label[0])
            genx(c, label[1])
        else:
          genx(c, label)
    else:
      unreachable(branch.kind)

    c.add newLabelNode(c) # the jump target
    c.add endNode(mnkBranch)

  c.add endNode(mnkCase)

  # second step: emit the branch bodies
  c.withBlock bkBlock:
    for (i, branch) in branches(n):
      c.join LabelId(firstLabel + uint32(i))
      c.unreachable = false # every branch starts as reachable again
      c.scope:
        genBranch(c, branch.lastSon, dest)
        leaveBlock(c)

proc genExceptBranch(c: var TCtx, n: PNode, label: LabelId,
                     next: Option[LabelId], dest: Destination) =
  assert n.kind == nkExceptBranch
  c.builder.useSource(c.sp, n)
  let withFilter = n.len > 1

  # the except branch is reachable:
  c.unreachable = false

  c.subTree MirNode(kind: mnkExcept,
                    len: uint32(1 + (n.len - 1) + ord(withFilter))):
    c.add labelNode(label) # name of the except

    # emit the exception types the branch covers:
    for _, tn in branchLabels(n):
      case tn.kind
      of nkType:
        c.add MirNode(kind: mnkType, typ: c.typeToMir(tn.typ))
      of nkInfix:
        # ``T as a`` doesn't get transformed to just ``T`` if ``T`` is the
        # type of an imported exception -- the local's name is used at the
        # MIR level
        let id = c.addLocal(tn[2].sym)
        c.add MirNode(kind: mnkLocal, typ: c.typeToMir(tn[2].typ), local: id)
      else:
        unreachable()

    if withFilter:
      # exception handler with filters fork to another handler on mismatch
      if next.isSome:
        # try the next handler from the current try statement
        c.add labelNode(next.unsafeGet)
      else:
        # continue raising
        raiseExit(c)

  # generate the body of the except branch:
  c.withBlock bkExcept, label:
    c.scope:
      genBranch(c, n.lastSon, dest)
      leaveBlock(c)

  c.subTree mnkEndStruct:
    c.add labelNode(label)

proc genExcept(c: var TCtx, n: PNode, len: int, dest: Destination) =
  let tryBlock = c.blocks.pop()
  if tryBlock.id.isNone:
    # the exception handlers are never entered, omit them
    return

  var next = tryBlock.id.unsafeGet()
    ## the label of the next handler

  for i in 1..<len:
    let curr = next
    if i + 1 < len:
      # there's another except branch in the try
      next = c.allocLabel()
      c.genExceptBranch(n[i], curr, some next, dest)
    else:
      # this is the last branch
      c.genExceptBranch(n[i], curr, none LabelId, dest)

proc genFinally(c: var TCtx, n: PNode) =
  let blk = c.blocks.pop()
  if blk.id.isNone:
    # the finally is never entered, omit it
    return

  c.unreachable = false # the finally is reachable
  c.builder.useSource(c.sp, n)
  c.subTree mnkFinally:
    c.add labelNode(blk.id.unsafeGet)

  # translate the body:
  c.withBlock bkFinally, blk.id.unsafeGet:
    c.scope:
      c.gen(n[^1])

  # the continue statement is always necessary, even if the body has no
  # structured exit
  c.subTree MirNode(kind: mnkContinue, len: uint32(1 + blk.exits.len)):
    c.add labelNode(blk.id.unsafeGet)
    for it in blk.exits.items:
      c.add labelNode(it)

proc genTry(c: var TCtx, n: PNode, dest: Destination) =
  let
    hasFinally = n.lastSon.kind == nkFinally
    hasExcept = n[1].kind == nkExceptBranch

  # the anonymous block to provide the exit:
  c.blocks.add Block(kind: bkBlock)

  if hasFinally:
    # the finally clause also applies to the except clauses, so it's
    # pushed first
    c.blocks.add Block(kind: bkTryFinally)

  if hasExcept:
    c.blocks.add Block(kind: bkTryExcept)

  # the body of the try:
  c.scope:
    c.genBranch(n[0], dest)
    leaveBlock(c)

  if hasExcept:
    genExcept(c, n, n.len - ord(hasFinally), dest)

  if hasFinally:
    genFinally(c, n[^1])

  # presume unreachable, closing the block will correct the presumption
  c.unreachable = true
  c.closeBlock()

proc genAsmOrEmitStmt(c: var TCtx, kind: range[mnkAsm..mnkEmit], n: PNode) =
  ## Generates and emits the MIR code for an emit directive or ``asm``
  ## statement.
  c.buildStmt kind:
    for it in n.items:
      # both asm and emit statements support arbitrary expressions
      # (including type expressions) ...
      if it.typ != nil and it.typ.kind == tyTypeDesc:
        c.use genTypeExpr(c, it)
      elif it.kind == nkSym and it.sym.kind == skField:
        # emit and asm support using raw field symbols. For pushing them
        # through to the code generators, they're quoted (i.e., boxed into
        # an AST literal)
        c.use astLiteral(c.env, it, it.sym.typ)
      else:
        # emit and asm statements support lvalue operands
        genOperand(c, it)

proc genComplexExpr(c: var TCtx, n: PNode, dest: Destination) =
  ## Generates and emits the MIR code for assigning the value resulting from
  ## the complex expression `n` to destination `dest`
  assert not n.typ.isEmptyType()
  assert dest.isSome
  c.builder.useSource(c.sp, n)

  case n.kind
  of nkIfExpr:
    genIf(c, n, dest)
  of nkCaseStmt:
    genCase(c, n, dest)
  of nkTryStmt:
    genTry(c, n, dest)
  of nkBlockExpr:
    genBlock(c, n, dest)
  else:
    # not a complex expression
    unreachable(n.kind)

proc constDataToMir*(env: var MirEnv, n: PNode): MirTree

proc toConstant(c: var TCtx, n: PNode): Value =
  ## Creates an anonymous constant from the constant expression `n`
  ## and returns the ``Value`` for it.
  let con = toConstId c.env.data.getOrPut(constDataToMir(c.env, n))
  toValue(con, c.typeToMir(n.typ))

proc genx(c: var TCtx, e: PMirExpr, i: int; fromMove = false) =
  ## Translates the proto-MIR expression to MIR code and emits it into the
  ## current front buffer.
  let n {.cursor.} = e[i]
  c.builder.useSource(c.sp, n.orig)

  template recurse(fromMove = false) =
    genx(c, e, i - 1, fromMove)

  proc viewOp(kind: MirNodeKind, typ: PType): MirNodeKind {.nimcall.} =
    # pick the correct kind based on the var-ness
    let isMutable = typ.skipTypes(abstractInst).kind == tyVar
    case kind
    of mnkView:
      if isMutable: mnkMutView    else: mnkView
    of mnkToSlice:
      if isMutable: mnkToMutSlice else: mnkToSlice
    else: unreachable()

  let typ = c.typeToMir(n.typ)
  case n.kind
  of pirProc:
    c.use toValue(c.env.procedures.add(n.sym), typ)
  of pirLiteral:
    case n.orig.kind
    of nkNilLit:
      c.add MirNode(kind: mnkNilLit, typ: typ)
    of nkIntLiterals:
      c.use toIntLiteral(c.env, n.orig)
    of nkFloatLiterals:
      c.use toFloatLiteral(c.env, n.orig)
    of nkStrLiterals:
      c.use strLiteral(c.env, n.orig.strVal, typ)
    of nkNimNodeLit:
      c.use astLiteral(c.env, n.orig[0], n.typ)
    else:
      unreachable(n.orig.kind)
  of pirLocal, pirGlobal, pirParam, pirConst:
    c.add nameNode(c, n.sym)
  of pirDeref:
    c.buildOp mnkDeref, typ:
      c.use toValue(c, e, i - 1)
  of pirViewDeref:
    c.buildOp mnkDerefView, typ:
      c.use toValue(c, e, i - 1)
  of pirTupleAccess:
    c.subTree MirNode(kind: mnkPathPos, typ: typ, position: n.pos):
      recurse()
  of pirFieldAccess:
    c.subTree MirNode(kind: mnkPathNamed, typ: typ,
                      field: n.field.position.int32):
      recurse()
  of pirArrayAccess, pirSeqAccess:
    c.buildOp mnkPathArray, typ:
      recurse()
      c.use toValue(c, e, n.index)
  of pirVariantAccess:
    c.subTree MirNode(kind: mnkPathVariant, typ: typ,
                      field: n.field.position.int32):
      recurse()
  of pirLvalueConv:
    c.buildOp mnkPathConv, typ:
      # moves are propagated through lvalue conversions
      recurse(fromMove)
  of pirCheckedArrayAccess, pirCheckedSeqAccess:
    let
      arr = toValue(c, e, i - 1)
      idx = toValue(c, e, n.index)

    c.buildStmt mnkVoid:
      c.buildDefectMagicCall mChckIndex, VoidType:
        c.emitByVal arr
        c.emitByVal idx

    c.buildOp mnkPathArray, typ:
      c.use arr
      c.use idx
  of pirCheckedVariantAccess:
    let
      variant = toValue(c, e, i - 1)
      discr = genCheckedVariantAccess(c, variant, n.orig[0][1].sym.name,
                                      n.orig[n.nodeIndex])
    c.subTree MirNode(kind: mnkPathVariant, typ: typ,
                      field: discr.position.int32):
      c.use variant
  of pirCheckedObjConv:
    let
      val = toValue(c, e, i - 1)

    c.buildIf:
      # the ``x != nil`` condtion:
      c.wrapAndUse(BoolType):
        c.buildMagicCall mNot, BoolType:
          c.subTree mnkArg:
            c.wrapAndUse(BoolType):
              c.buildMagicCall mIsNil, BoolType:
                c.emitByVal val
    do:
      # the check:
      c.buildStmt mnkScope:
        c.subTree mnkVoid:
          c.buildDefectMagicCall mChckObj, VoidType:
            c.emitByVal val
            c.emitByVal typeLit(c.typeToMir(n.check))

    c.buildOp mnkPathConv, typ:
      c.use val

  of pirAddr:
    c.buildOp mnkAddr, typ:
      recurse()
  of pirView:
    c.buildOp viewOp(mnkView, n.typ), typ:
      recurse()
  of pirCast:
    c.buildOp mnkCast, typ:
      recurse()
  of pirConv:
    c.buildOp mnkConv, typ:
      recurse()
  of pirStdConv:
    c.buildOp mnkStdConv, typ:
      recurse()
  of pirToSlice:
    c.buildOp viewOp(mnkToSlice, n.typ), typ:
      recurse()
  of pirToSubSlice:
    # the array operand is a PMIR expression already, but the operands
    # specifying the bounds are not
    let
<<<<<<< HEAD
      typ = n[0].typ.skipTypes(abstractInstTypeClass)
      sym = n[1].sym

    assert sym.kind == skField

    case typ.kind
    of tyObject, tyCase:
      c.subTree MirNode(kind: mnkPathNamed, typ: n.typ, field: sym):
        genOperand(c, n[0])
    of tyTuple:
      # always use lookup-by-position for tuples, even when they're accessed
      # with via name
      c.subTree MirNode(kind: mnkPathPos, typ: typ[sym.position],
                        position: sym.position.uint32):
        genOperand(c, n[0])
    else:
      unreachable(typ.kind)
  of nkBracketExpr:
    genBracketExpr(c, n)
  of nkObjDownConv, nkObjUpConv:
    genObjConv(c, n, consume, dest=false)
  of nkAddr:
    c.genOp mnkAddr, n.typ, n[0]
  of nkHiddenAddr:
    case classifyBackendView(n.typ)
    of bvcSingle:
      # a view into the source operand is created
      c.genOp mnkView, n.typ, n[0]
    of bvcSequence:
      # the addr operation itself is a no-op, but the operation needs to be
      # re-typed
      let start = c.builder.staging.len
      genx(c, n[0])
      c.builder.staging[start].typ = n.typ
    of bvcNone:
      # a normal address-of operation
      c.genOp mnkAddr, n.typ, n[0]

  of nkDerefExpr:
    # it's not know where the path is going to be used, so the target is
    # always captured when not pure
    c.buildOp mnkDeref, n.typ:
      c.use genRd(c, n[0])
  of nkHiddenDeref:
    case classifyBackendView(n[0].typ)
    of bvcSingle:
      # it's a deref of a view
      c.buildOp mnkDerefView, n.typ:
        c.use genRd(c, n[0])
    of bvcSequence:
      # it's a no-op
      genx(c, n[0])
    of bvcNone:
      # it's a ``ref`` or ``ptr`` deref
      c.buildOp mnkDeref, n.typ:
        c.use genRd(c, n[0])

  of nkHiddenStdConv:
    case n.typ.skipTypes(abstractVar).kind
    of tyOpenArray:
      c.genOp mnkToSlice, n.typ, n[1]
    else:
      c.genOp mnkStdConv, n.typ, n[1]
  of nkHiddenSubConv, nkConv:
    if compareTypes(n.typ, n[1].typ, dcEqIgnoreDistinct, {IgnoreTupleFields}):
      # it's an lvalue-preserving conversion
      c.buildOp mnkPathConv, n.typ:
        genOperand(c, n[1], consume)
    elif n.typ.skipTypes(abstractVar).kind == tyOpenArray:
      # to-openArray conversion also reach here as ``nkHiddenSubConv``
      # sometimes
      c.genOp mnkToSlice, n.typ, n[1]
    else:
      # it's a conversion that produces a new rvalue
      c.genOp mnkConv, n.typ, n[1]
  of nkLambdaKinds:
    let s = n[namePos].sym
    c.use toValue(c.env.procedures.add(s), n.typ)
  of nkChckRangeF, nkChckRange64, nkChckRange:
    # XXX: only produce range-check nodes where range checks should take
    #      place, and then remove the conditional logic here -- ``mirgen``
    #      should only do what it's told to and not make program-semantics-
    #      related descisions on its own
    if optRangeCheck notin c.userOptions or
       skipTypes(n.typ, abstractVar).kind in {tyUInt..tyUInt64}:
      # unsigned types should be range checked, see: https://github.com/nim-works/nimskull/issues/574
      c.genOp mnkConv, n.typ, n[0]
=======
      op = viewOp(mnkToSlice, n.typ)
      a = n.orig[2]
      b = n.orig[3]
    if optBoundsCheck in c.userOptions and needsBoundCheck(n.orig[1], a, b):
      let
        arr = toValue(c, e, i - 1)
        lo = genRd(c, a)
        hi = genRd(c, b)
      c.buildStmt mnkVoid:
        c.buildDefectMagicCall mChckBounds, VoidType:
          c.emitByVal arr
          c.emitByVal lo
          c.emitByVal hi

      c.buildTree op, typ:
        c.use arr
        c.use lo
        c.use hi
>>>>>>> 29dc0c77
    else:
      c.buildTree op, typ:
        recurse()
        genArgExpression(c, a, sink=false)
        genArgExpression(c, b, sink=false)
  of pirCall:
    genCallOrMagic(c, n.orig)
  of pirChckRange:
    c.buildDefectMagicCall mChckRange, typ:
      c.emitOperandTree n.orig[0], false
      c.emitOperandTree n.orig[1], false
      c.emitOperandTree n.orig[2], false
  of pirStringToCString:
    c.buildMagicCall mStrToCStr, typ:
      c.emitOperandTree n.orig[0], false
  of pirCStringToString:
    c.buildMagicCall mCStrToStr, typ:
      c.emitOperandTree n.orig[0], false
  of pirArrayConstr:
    genArrayConstr(c, n.orig, n.owning)
  of pirSeqConstr:
    genSeqConstr(c, n.orig)
  of pirSetConstr:
    genSetConstr(c, n.orig)
  of pirRefConstr:
    genObjConstr(c, n.orig, true)
  of pirObjConstr:
    genObjConstr(c, n.orig, n.owning)
  of pirTupleConstr:
    genTupleConstr(c, n.orig, n.owning)
  of pirClosureConstr:
    genClosureConstr(c, n.orig, n.owning)
  of pirConstExpr:
    # lift a constant from the expression and emit a use of the constant
    c.use toConstant(c, n.orig)
  of pirStmtList:
    let orig = n.orig
    assert orig.kind == nkStmtListExpr
    withFront c.builder:
      for i in 0..<orig.len-1:
        gen(c, orig[i])

    if c.unreachable:
      # don't translate the expression if it's unreachable. The callsite still
      # expects some expression, and thus a default-intialized temporary is
      # used. Do note that the code is unreachable, and the assignment is thus
      # never evaluated -- it's just there to uphold the callsite's syntactic
      # expectations
      # XXX: ideally, non-terminating statement list expressions should
      #      have the trailing expression cut off and be turned into
      #      ``nkStmtList`` nodes at an earlier stage
      c.wrapAndUse typ:
        c.buildMagicCall mDefault, typ:
          discard
    else:
      recurse()
  of pirComplex:
    # attempting to generate the code for a complex expression without a
    # destination specified -> assign the value resulting from it to a
    # temporary
    let tmp = getTemp(c, typ)

    withFront c.builder:
      genComplexExpr(c, n.orig):
        Destination(isSome: true, val: tmp, flags: {dfOwns, dfEmpty})

    # the temporary is registered for destruction by the ``pirMat`` handling
    c.use tmp
  of pirCopy:
    c.buildOp mnkCopy, typ:
      recurse()
  of pirMove:
    c.buildOp mnkMove, typ:
      recurse(fromMove = true)
  of pirSink, pirDestructiveMove:
    # a destructive move is currently not translated into a move + wasMoved,
    # but rather into a sink, which is then, if necessary, later turned into
    # a destructive move
    c.buildOp mnkSink, typ:
      recurse()
  of pirMat, pirMatCursor:
    template needsDestroy(): bool =
      # the materialized temporary needs to be destroyed if owning and not
      # immediately moved afterwards
      n.kind == pirMat and not fromMove

    let f = c.builder.push: recurse()
    # only materialize a temporary if the expression is not already a
    # temporary introduced by the PMIR-to-MIR translation
    if c.builder.staging[f.pos].kind != mnkTemp:
      let tmp = c.allocTemp(typ)
      withFront c.builder:
        c.subTree (if n.kind == pirMat: mnkDef else: mnkDefCursor):
          c.use tmp
          c.builder.pop(f)

      if needsDestroy():
        c.register(tmp)
      c.use tmp
    elif needsDestroy():
      # nothing to materialize (the input is already a temporary), but the
      # temporary still needs to be registered for destruction
      let tmp = c.builder.popSingle(f)
      c.register(tmp)
      c.use tmp
  of pirMatLvalue:
    let tmp = c.allocTemp(typ, true)
    # make sure to create an alias that supports assignment, if requested
    c.buildStmt (if e[i-1].keep == kMutLvalue: mnkBindMut else: mnkBind):
      c.use tmp
      recurse()
    c.use tmp

proc gen(c: var TCtx, n: PNode) =
  ## Generates and emits the MIR code for the statement `n`
  if c.unreachable:
    return

  c.builder.useSource(c.sp, n)

  # because of ``.discardable`` calls, we can't require `n` to be of void
  # type
  #assert n.typ.isEmptyType()

  # for the same reason as mentioned above, we also have to allow
  # ``nkIfExpr|nkStmtListExpr`` here
  case n.kind
  of nkStmtList, nkStmtListExpr:
    # statement-list expressions (``nkStmtListExpr``) reach here if they end
    # in a no-return statement
    for it in n.items:
      gen(c, it)

  of nkBlockStmt:
    genBlock(c, n, Destination())
  of nkIfStmt, nkIfExpr:
    genIf(c, n, Destination())
  of nkCaseStmt:
    genCase(c, n, Destination())
  of nkTryStmt:
    genTry(c, n, Destination())
  of nkWhileStmt:
    genWhile(c, n)
  of nkReturnStmt:
    genReturn(c, n)
  of nkRaiseStmt:
    genRaise(c, n)
  of nkPragmaBlock:
    gen(c, n.lastSon)
  of nkBreakStmt:
    c.buildStmt mnkGoto:
      blockExit(c.blocks, c.builder, findBlock(c.blocks, n[0].sym))

    c.unreachable = true # code following a break is unreachable
  of nkVarSection, nkLetSection:
    genVarSection(c, n)
  of nkAsgn:
    if isDiscriminantField(n[0]):
      # an assignment to a discriminant. In other words: a branch switch (but
      # only if the new value refers to a different branch than the one that's
      # currently active)
      let dest = exprToPmir(c, n[0], false, true)
      c.buildStmt mnkSwitch:
        # the 'switch' operations expects a variant access as the first
        # operand
        c.subTree MirNode(kind: mnkPathVariant, typ: c.typeToMir(dest[^2].typ),
                          field: dest[^1].field.position.int32):
          genx(c, dest, dest.len - 2)

        genAsgnSource(c, n[1], {dfOwns}) # the source operand
    else:
      # a normal assignment
      genAsgn(c, false, true, n[0], n[1])

  of nkFastAsgn:
    # for non-destructor-using types, ``nkFastAsgn`` means bitwise copy
    # (i.e. ``mnkFastAsgn``), but for types having a destructor attached, it's
    # a normal assignment
    # XXX: this is confusing and unintuitive behaviour. ``transf`` shouldn't
    #      insert ``nkFastAsgn`` as aggresively as it does now and instead
    #      let the move-analyser and cursor-inference take care of optimizing
    #      the copies away
    let sink = hasDestructor(n[0].typ)
    genAsgn(c, false, sink, n[0], n[1])
  of nkCallKinds:
    # calls are expressions, the void statement allows using them as
    # statements. The call might be a magic that expands to a statement,
    # however
    let f = c.builder.push: genCallOrMagic(c, n)
    if f.len > 0:
      withFront c.builder:
        c.subTree mnkVoid:
          c.builder.pop(f)
  of nkDiscardStmt:
    if n[0].kind != nkEmpty:
      let n = unwrap(c, n[0])
      if c.unreachable:
        # don't translate the expression
        return

      let e = exprToPmir(c, n, false, false)
      case classify(e)
      of Rvalue:
        discard toValue(c, e, e.high, mnkDefCursor)
      of OwnedRvalue:
        # extend the lifetime of the value
        # XXX: while not possible at the moment, in the future, the
        #      discard statement could destroy the temporary right away
        discard toValue(c, e, e.high, mnkDef)
      of Lvalue:
        c.buildStmt mnkVoid:
          genx(c, e, e.high)
      of Literal:
        # the expression has no side-effects nor does it constitute as use
        # of a location; drop it
        discard

  of nkNilLit:
    # a 'nil' literals can be used as a statement, in which case it is treated
    # as a ``discard``
    assert n.typ.isEmptyType()
  of routineDefs, nkCommentStmt, nkImportStmt,
     nkImportExceptStmt, nkFromStmt, nkIncludeStmt, nkStaticStmt,
     nkExportStmt, nkExportExceptStmt, nkTypeSection, nkMixinStmt,
     nkBindStmt, nkConstSection, nkEmpty:
    discard "ignore"
  of nkPragma:
    # traverse the pragma statement and look for and extract directives we're
    # interested in. Everything else is discarded
    for it in n:
      case whichPragma(it)
      of wEmit:
        c.builder.useSource(c.sp, it)
        genAsmOrEmitStmt(c, mnkEmit, it[1])
      else:     discard

  of nkAsmStmt:
    genAsmOrEmitStmt(c, mnkAsm, n)
  of nkWhenStmt:
    # a ``when nimvm`` statement
    gen(c, selectWhenBranch(n, goIsNimvm in c.config.options))
  else:
    unreachable(n.kind)

proc genWithDest(c: var TCtx, n: PNode; dest: Destination) =
  ## Generates and emits the MIR code for an expression plus the code for
  ## assigning the resulting value to the given destination `dest`. `dest` can
  ## be 'none', in which case `n` is required to be a statement
  if dest.isSome:
    assert not endsInNoReturn(n)

    case n.kind
    of ComplexExprs:
      genComplexExpr(c, n, dest)
    of nkStmtListExpr:
      for i in 0..<n.len-1:
        gen(c, n[i])

      genAsgn(c, dest, n[^1])
    else:
      genAsgn(c, dest, n)

  else:
    gen(c, n)

proc initCtx(graph: ModuleGraph, config: TranslationConfig, owner: PSym,
             env: sink MirEnv): TCtx =
  result = TCtx(graph: graph, config: config, env: move env)
  if owner != nil:
    result.userOptions = owner.options
    result.injectDestructors =
      sfInjectDestructors in owner.flags and
      sfGeneratedOp notin owner.flags and
      goIsCompileTime notin result.config.options
  else:
    # default to injecting destructors
    result.injectDestructors = goIsCompileTime notin result.config.options

proc generateAssignment*(graph: ModuleGraph, env: var MirEnv,
                   config: TranslationConfig, n: PNode,
                   builder: var MirBuilder, source: var SourceMap) =
  ## Translates an `nkIdentDefs` AST into MIR and emits the result into
  ## `builder`'s currently selected buffer.
  assert n.kind == nkIdentDefs and n.len == 3
  var c = initCtx(graph, config, nil, move env)
  # treat the code as top-level code so that no 'def' is generated for
  # assignments to globals
  c.scopeDepth = 1

  template swapState() =
    swap(c.sp.map, source)
    swap(c.builder, builder)

  swapState()
  genLocInit(c, n[0], n[2])
  swapState()
  env = move c.env # move back

proc addParams(c: var TCtx, prc: PSym, signature: PType) =
  ## Translates the result variable and the parameters (taken from `signature`)
  ## to their MIR representation and adds them to the list of locals.
  template add(x: Local) =
    discard c.addLocal(x)

  # result variable:
  if signature[0].isEmptyType():
    # always reserve a slot for the result variable, even if the latter is
    # not present
    add Local()
  else:
    add c.localToMir(prc.ast[resultPos].sym)

  # parameters:
  let params = signature.n
  for i in 1..<params.len:
    add c.paramToMir(params[i].sym)

  if signature.callConv == ccClosure:
    # environment parameter
    add c.paramToMir(prc.ast[paramsPos][^1].sym)

proc generateCode*(graph: ModuleGraph, env: var MirEnv, owner: PSym,
                   config: TranslationConfig,  body: PNode): MirBody =
  ## Generates the full MIR body for the given AST `body`.
  ##
  ## `owner` it the symbol of the entity (module or procedure) that `body`
  ## belongs to. If the owner is a procedure, `body` is expected to be the
  ## full body of the procedure.
  ##
  ## `config` provides additional configuration options that alter how some
  ## AST is translated.
  # XXX: this assertion can currently not be used, as the ``nfTransf`` flag
  #      might no longer be present after the lambdalifting pass
  #assert nfTransf in body.flags, "transformed AST is expected as input"

  var c = initCtx(graph, config, owner, move env)
  c.sp.active = (body, c.sp.map.add(body))

  c.withBlock bkBlock: # the target for return statements
    if sfNeverRaises in owner.flags:
      # it needs to be ensured that no exceptions leave the body
      c.blocks.add Block(kind: bkTryExcept)

    c.scope:
      if owner.kind in routineKinds:
        # the procedure backing a macro has its own internal signature; use that
        # beyond this point
        let signature =
          if owner.kind == skMacro:
            owner.internal
          else:
            owner.typ

        addParams(c, owner, signature)
        # add a 'def' for each ``sink`` parameter. This simplifies further
        # processing and analysis
        let params = signature.n
        for i in 1..<params.len:
          let s = params[i].sym
          if s.typ.isSinkTypeForParam():
            c.subTree mnkDef:
              c.add nameNode(c, s)
              c.add MirNode(kind: mnkNone)
            # the sink parameter requires destruction:
            c.register(genLocation(c, params[i]))
      else:
        # reserve the result slot:
        discard c.addLocal(Local())

      gen(c, body)

    if sfNeverRaises in owner.flags and (let b = c.blocks.pop(); b.id.isSome):
      leaveBlock(c) # jump over the handler
      # emit the handler for panicking on escaping exceptions:
      c.subTree MirNode(kind: mnkExcept, len: 1):
        c.add labelNode(b.id.unsafeGet)
      c.subTree mnkVoid:
        let p = c.graph.getCompilerProc("nimUnhandledException")
        c.builder.buildCall c.env.procedures.add(p), VoidType:
          discard
      c.subTree mnkEndStruct:
        c.add labelNode(b.id.unsafeGet)

  env = c.env

  # move the buffers into the result body
  let (code, locals) = finish(move c.builder, default(Store[LocalId, Local]))
  MirBody(locals: locals, source: move c.sp.map, code: code)

proc exprToMir*(graph: ModuleGraph, env: var MirEnv,
                config: TranslationConfig, e: PNode): MirBody =
  ## Only meant to be used by `vmjit <#vmjit>`_. Produces a MIR body for a
  ## standalone expression. The result of the expression is assigned to the
  ## special local with ID 0.
  var c = initCtx(graph, config, nil, move env)
  c.sp.active = (e, c.sp.map.add(e))

  let
    rtyp = c.typeToMir(e.typ)
    res = c.addLocal(Local(typ: rtyp)) # the result variable
  c.withBlock bkBlock:
    c.scope:
      c.buildStmt mnkDef:
        c.use toValue(mnkLocal, res, rtyp)
        if e.typ.kind == tyTypeDesc:
          # FIXME: this shouldn't happen, but type expressions are sometimes
          #        evaluated with the VM, such as a ``typeof(T.x)`` appearing as
          #        a field type within a generic object definition. While it
          #        makes sense to allow evaluating type expression with the VM,
          #        in simple situtations like the example above, it's simpler,
          #        faster, and more intuitive to either evaluate them directly
          #        when analyzing the type expression, or during ``semfold``
          c.use genTypeExpr(c, e)
        else:
          c.genAsgnSource(e, {dfOwns, dfEmpty})

  env = move c.env

  let (code, locals) = finish(move c.builder, default(Store[LocalId, Local]))
  MirBody(locals: locals, source: move c.sp.map, code: code)

proc constDataToMir*(env: var MirEnv, n: PNode): MirTree =
  ## Translates the construction expression AST `n` representing some
  ## constant data to its corresponding MIR representation.
  proc constToMirAux(bu: var MirBuilder, env: var MirEnv, n: PNode) =
    let typ =
      if n.typ.isNil: VoidType
      else:           env.types.add(n.typ)
    case n.kind
    of nkObjConstr:
      # no normalization/canonicalization takes place here, meaning that
      # ``Obj(a: 0, b: 1)`` and ``Obj(b: 1, a: 0)`` will result in two data
      # table entries, even though the values they represent are equivalent
      bu.subTree MirNode(kind: mnkObjConstr, typ: typ, len: uint32(n.len-1)):
        for i in 1..<n.len:
          bu.add MirNode(kind: mnkField, field: n[i][0].sym.position.int32)
          bu.subTree mnkArg:
            constToMirAux(bu, env, n[i][1])
    of nkCurly:
      # similar to object construction, no normalization means that ``{1, 2}``
      # and ``{2, 1}`` results in two data table entries
      bu.subTree MirNode(kind: mnkSetConstr, typ: typ, len: uint32(n.len)):
        for it in n.items:
          constToMirAux(bu, env, it)
    of nkBracket, nkTupleConstr, nkClosure:
      let kind: range[mnkArrayConstr..mnkClosureConstr] =
        case n.typ.skipTypes(abstractInst).kind
        of tyArray:                 mnkArrayConstr
        of tyOpenArray, tySequence: mnkSeqConstr
        of tyTuple:                 mnkTupleConstr
        of tyProc:                  mnkClosureConstr
        else:                       unreachable()

      bu.subTree MirNode(kind: kind, typ: typ, len: uint32(n.len)):
        for it in n.items:
          bu.subTree mnkArg:
            constToMirAux(bu, env, it.skipColon)

    of nkSym:
      # must either be another constant or a procedural value
      case n.sym.kind
      of skProc, skFunc, skConverter, skIterator:
        bu.use toValue(env.procedures.add(n.sym), typ)
      of skConst:
        bu.use toValue(env.constants.add(n.sym), typ)
      else:
        unreachable()
    of nkRange:
      bu.subTree MirNode(kind: mnkRange, len: 2):
        constToMirAux(bu, env, n[0])
        constToMirAux(bu, env, n[1])
    of nkNilLit:
      bu.add MirNode(kind: mnkNilLit, typ: typ)
    of nkIntLiterals:
      bu.use toIntLiteral(env, n)
    of nkFloatLiterals:
      bu.use toFloatLiteral(env, n)
    of nkStrLiterals:
      bu.use strLiteral(env, n.strVal, typ)
    of nkHiddenStdConv, nkHiddenSubConv:
      # doesn't translate to a MIR node itself, but the type overrides
      # that of the sub-expression
      let top = bu.staging.len
      constToMirAux(bu, env, n[1])
      # patch the type:
      bu.staging[top].typ = typ
    else:
      unreachable(n.kind)

  var bu = initBuilder(SourceId 0)
  # push and pop the content so that ``constToMirAux`` places the nodes into
  # the staging buffer, which is necessary for after-the-fact type patching
  bu.pop(bu.push(constToMirAux(bu, env, n)))
  bu.finish()[0]<|MERGE_RESOLUTION|>--- conflicted
+++ resolved
@@ -1761,22 +1761,10 @@
   ## Generates the MIR code for an ``nkCaseStmt`` node.
   assert isEmptyType(n.typ) == not dest.isSome
 
-<<<<<<< HEAD
   if n[0].typ.kind == tyCase:
     lowerMatchCase(c, n, dest)
     return
 
-  # the number of processed branches is not necessarily equal to the amount
-  # we're going to emit (in case we skip some), so we have to count them
-  # manually
-  var num = 0
-  for (_, branch) in branches(n):
-    # an 'of' branch with no labels (e.g. ``of {}:``) is dropped, no code is
-    # generated for it
-    num += ord(branch.kind != nkOfBranch or branch.len > 1)
-
-=======
->>>>>>> 29dc0c77
   let v = genUse(c, n[0])
   c.add MirNode(kind: mnkCase, len: uint32(n.len))
   c.use v
@@ -2109,95 +2097,6 @@
     # the array operand is a PMIR expression already, but the operands
     # specifying the bounds are not
     let
-<<<<<<< HEAD
-      typ = n[0].typ.skipTypes(abstractInstTypeClass)
-      sym = n[1].sym
-
-    assert sym.kind == skField
-
-    case typ.kind
-    of tyObject, tyCase:
-      c.subTree MirNode(kind: mnkPathNamed, typ: n.typ, field: sym):
-        genOperand(c, n[0])
-    of tyTuple:
-      # always use lookup-by-position for tuples, even when they're accessed
-      # with via name
-      c.subTree MirNode(kind: mnkPathPos, typ: typ[sym.position],
-                        position: sym.position.uint32):
-        genOperand(c, n[0])
-    else:
-      unreachable(typ.kind)
-  of nkBracketExpr:
-    genBracketExpr(c, n)
-  of nkObjDownConv, nkObjUpConv:
-    genObjConv(c, n, consume, dest=false)
-  of nkAddr:
-    c.genOp mnkAddr, n.typ, n[0]
-  of nkHiddenAddr:
-    case classifyBackendView(n.typ)
-    of bvcSingle:
-      # a view into the source operand is created
-      c.genOp mnkView, n.typ, n[0]
-    of bvcSequence:
-      # the addr operation itself is a no-op, but the operation needs to be
-      # re-typed
-      let start = c.builder.staging.len
-      genx(c, n[0])
-      c.builder.staging[start].typ = n.typ
-    of bvcNone:
-      # a normal address-of operation
-      c.genOp mnkAddr, n.typ, n[0]
-
-  of nkDerefExpr:
-    # it's not know where the path is going to be used, so the target is
-    # always captured when not pure
-    c.buildOp mnkDeref, n.typ:
-      c.use genRd(c, n[0])
-  of nkHiddenDeref:
-    case classifyBackendView(n[0].typ)
-    of bvcSingle:
-      # it's a deref of a view
-      c.buildOp mnkDerefView, n.typ:
-        c.use genRd(c, n[0])
-    of bvcSequence:
-      # it's a no-op
-      genx(c, n[0])
-    of bvcNone:
-      # it's a ``ref`` or ``ptr`` deref
-      c.buildOp mnkDeref, n.typ:
-        c.use genRd(c, n[0])
-
-  of nkHiddenStdConv:
-    case n.typ.skipTypes(abstractVar).kind
-    of tyOpenArray:
-      c.genOp mnkToSlice, n.typ, n[1]
-    else:
-      c.genOp mnkStdConv, n.typ, n[1]
-  of nkHiddenSubConv, nkConv:
-    if compareTypes(n.typ, n[1].typ, dcEqIgnoreDistinct, {IgnoreTupleFields}):
-      # it's an lvalue-preserving conversion
-      c.buildOp mnkPathConv, n.typ:
-        genOperand(c, n[1], consume)
-    elif n.typ.skipTypes(abstractVar).kind == tyOpenArray:
-      # to-openArray conversion also reach here as ``nkHiddenSubConv``
-      # sometimes
-      c.genOp mnkToSlice, n.typ, n[1]
-    else:
-      # it's a conversion that produces a new rvalue
-      c.genOp mnkConv, n.typ, n[1]
-  of nkLambdaKinds:
-    let s = n[namePos].sym
-    c.use toValue(c.env.procedures.add(s), n.typ)
-  of nkChckRangeF, nkChckRange64, nkChckRange:
-    # XXX: only produce range-check nodes where range checks should take
-    #      place, and then remove the conditional logic here -- ``mirgen``
-    #      should only do what it's told to and not make program-semantics-
-    #      related descisions on its own
-    if optRangeCheck notin c.userOptions or
-       skipTypes(n.typ, abstractVar).kind in {tyUInt..tyUInt64}:
-      # unsigned types should be range checked, see: https://github.com/nim-works/nimskull/issues/574
-      c.genOp mnkConv, n.typ, n[0]
-=======
       op = viewOp(mnkToSlice, n.typ)
       a = n.orig[2]
       b = n.orig[3]
@@ -2216,7 +2115,6 @@
         c.use arr
         c.use lo
         c.use hi
->>>>>>> 29dc0c77
     else:
       c.buildTree op, typ:
         recurse()
