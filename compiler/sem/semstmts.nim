#
#
#           The Nim Compiler
#        (c) Copyright 2013 Andreas Rumpf
#
#    See the file "copying.txt", included in this
#    distribution, for details about the copyright.
#

## this module does the semantic checking of statements
##  included from sem.nim

proc semDiscard(c: PContext, n: PNode): PNode =
  result = n
  checkSonsLen(n, 1, c.config)
  if n[0].kind != nkEmpty:
    n[0] = semExprWithType(c, n[0])
    if n[0].kind == nkError:
      result = c.config.wrapError(n)
      return
    let sonType = n[0].typ
    let sonKind = n[0].kind
    if isEmptyType(sonType) or sonType.kind in {tyNone, tyTypeDesc} or sonKind == nkTypeOfExpr:
      localReport(c.config, n, reportSem rsemDiscardingVoid)
    if sonType.kind == tyProc and sonKind notin nkCallKinds:
      # tyProc is disallowed to prevent ``discard foo`` to be valid, when ``discard foo()`` is meant.
      localReport(c.config, n, reportSem rsemDiscardingProc)

proc semBreakStmt(c: PContext, n: PNode): ElaborateAst =
  result.initWith(n)
  checkSonsLen(n, 1, c.config)
  case n[0].kind
  of nkIdent, nkSym:
    let s = getGenSym(c, lookUp(c, n[0]))
    result[0] = newSymNode(s, n[0].info)

    case s.kind
    of skError:
      result[0] = s.ast
    of skLabel:
      # make sure the label is okay to use:
      if s.kind == skLabel and s.context == c.executionCons.high and
         s.owner.id == c.p.owner.id:
        incl(s.flags, sfUsed)
        suggestSym(c.graph, n.info, s, c.graph.usageSym)
      else:
        # a label not part of the current context
        result.diag = PAstDiag(kind: adSemInvalidControlFlow, label: s)
    else:
      result[0] = c.config.newError(result[0]):
        PAstDiag(kind: adSemExpectedLabel)
  of nkEmpty:
    result[0] = n[0]
    if c.execCon.nestedLoopCounter <= 0 and c.execCon.nestedBlockCounter <= 0:
      # nothing to break out of
      result.diag = PAstDiag(kind: adSemInvalidControlFlow)
  else:
    result[0] = c.config.newError(n[0], PAstDiag(kind: adSemExpectedLabel))

proc semContinueStmt(c: PContext, n: PNode): PNode =
  if n[0].kind != nkEmpty:
    c.config.newError(n, PAstDiag(kind: adSemContinueCannotHaveLabel))
  elif c.execCon.nestedLoopCounter <= 0:
    c.config.newError(n, PAstDiag(kind: adSemInvalidControlFlow))
  else:
    n

proc semAsm(c: PContext, n: PNode): PNode =
  checkSonsLen(n, 2, c.config)
  let (marker, err) = pragmaAsm(c, n[0])
  if err.isNil:
    result = semAsmOrEmit(c, n, marker)
  else:
    result = n
    result[0] = err
    result = c.config.wrapError(result)

proc semWhile(c: PContext, n: PNode; flags: TExprFlags): ElaborateAst =
  result.initWith(n)
  checkSonsLen(n, 2, c.config)
  openScope(c)
  result[0] = forceBool(c, semExprWithType(c, n[0]))
  inc(c.execCon.nestedLoopCounter)
  result[1] = semStmt(c, n[1], flags)
  dec(c.execCon.nestedLoopCounter)
  closeScope(c)
  if result[1].typ == c.enforceVoidContext:
    result.typ = c.enforceVoidContext
  elif efInTypeof in flags:
    result.typ = result[1].typ

proc semProc(c: PContext, n: PNode): PNode

proc semExprBranch(c: PContext, n: PNode; flags: TExprFlags = {}): PNode =
  result = semExpr(c, n, flags)
  result = exprNotGenericRoutine(c, result)
  if result.typ != nil:
    # XXX tyGenericInst here?
    if result.typ.kind in {tyVar, tyLent}: result = newDeref(result)

proc semExprBranchScope(c: PContext, n: PNode): PNode =
  openScope(c)
  result = semExprBranch(c, n)
  closeScope(c)

proc fixNilType(c: PContext; n: PNode) =
  if isAtom(n):
    if n.kind != nkNilLit and n.typ != nil:
      localReport(c.config, n, reportSem rsemUseOrDiscard)
  elif n.kind in {nkStmtList, nkStmtListExpr}:
    n.transitionSonsKind(nkStmtList)
    for it in n:
      fixNilType(c, it)

  n.typ = nil

# start `discard` check related code

func implicitlyDiscardable(n: PNode): bool =
  ## true if a node, `n`, is implicitly discardable, meaning it's a control
  ## flow ending statement in a block (`return`, `break`, `raise`, etc) or a
  ## routine call to a routine type marked as `{.discardable.}`.
  result = n.kind in nkLastBlockStmts or
           (isCallExpr(n) and n[0].kind == nkSym and
           sfDiscardable in n[0].sym.flags)

proc discardCheck(c: PContext, n: PNode, flags: TExprFlags): PNode =
  ## checks to see if an expression needs to be consumed as most do
  ## in the language -- unless a proc is marked with the discardable pragma.
  result = n
  if c.matchedConcept != nil or efInTypeof in flags: return

  if n.typ != nil and n.typ.kind notin {tyTyped, tyVoid}:
    var m = n
    while m.kind in skipForDiscardable:
      case m.kind
      of nkTryStmt:
        m =
          case m[^1].kind
          of nkFinally:
            m[^2]
          of nkExceptBranch:
            m[^1]
          of nkAllNodeKinds - {nkFinally, nkExceptBranch}:
            unreachable()
      else:
        m = m.lastSon

    if implicitlyDiscardable(m):
      result = newTreeI(nkDiscardStmt, n.info, n)
    elif n.typ.kind != tyError and c.config.cmd != cmdInteractive:
      result = newError(c.config, n,
        PAstDiag(kind: adSemUseOrDiscardExpr, undiscarded: m))

# end `discard` check related code

proc semIf(c: PContext, n: PNode; flags: TExprFlags): PNode =
  result = n
  var typ = commonTypeBegin
  var hasElse = false
  var hasError = false
  for i in 0..<n.len:
    var it = n[i]
    if it.len == 2:
      openScope(c)
      it[0] = forceBool(c, semExprWithType(c, it[0]))
      it[1] = semExprBranch(c, it[1], flags)
      typ = commonType(c, typ, it[1])
      closeScope(c)
      if it[0].isError or it[1].isError:
        hasError = true
    elif it.len == 1:
      hasElse = true
      it[0] = semExprBranchScope(c, it[0])
      typ = commonType(c, typ, it[0])
      if it[0].isError:
        hasError = true
    else:
      hasError = true
      result[i] = c.config.newError(it, PAstDiag(kind: adSemIllformedAst))

  if hasError:
    result = c.config.wrapError(result)
  elif isEmptyType(typ) or typ.kind in {tyNil, tyUntyped} or
      (not hasElse and efInTypeof notin flags):
    for it in n:
      # transition the branch to its statement variant:
      case it.kind
      of nkElifExpr: it.transitionSonsKind(nkElifBranch)
      of nkElseExpr: it.transitionSonsKind(nkElse)
      else:          discard "already correct"

      it[^1] = discardCheck(c, it[^1], flags)
      if it[^1].isError:
        return wrapError(c.config, result)
    result.transitionSonsKind(nkIfStmt)
    # propagate any enforced VoidContext:
    if typ == c.enforceVoidContext: result.typ = c.enforceVoidContext
  else:
    for it in n:
      # transition the branch to its expression variant:
      case it.kind
      of nkElifBranch: it.transitionSonsKind(nkElifExpr)
      of nkElse:       it.transitionSonsKind(nkElseExpr)
      else:            discard "already correct"

      let j = it.len-1
      if not endsInNoReturn(it[j]):
        it[j] = fitNode(c, typ, it[j], it[j].info)
    result.transitionSonsKind(nkIfExpr)
    result.typ = typ

proc semTry(c: PContext, n: PNode; flags: TExprFlags): PNode =
  # TODO: rework to produce `nkError`
  var check = initIntSet()
  template semExceptBranchType(typeNode: PNode): bool =
    # returns true if exception type is imported type
    let typ = semTypeNode(c, typeNode, nil).toObject()
    var isImported = false
    if isImportedException(typ, c.config):
      isImported = true
    elif not isException(typ):
      localReport(c.config, typeNode.info, reportAst(
        rsemCannotBeRaised, typeNode, typ = typ))
    if containsOrIncl(check, typ.id):
      localReport(c.config, typeNode.info, reportTyp(
        rsemExceptionAlreadyHandled, typ))

    typeNode = newNodeIT(nkType, typeNode.info, typ)
    isImported

  result = n
  checkMinSonsLen(n, 2, c.config)

  var typ = commonTypeBegin
  n[0] = semExprBranchScope(c, n[0])
  typ = commonType(c, typ, n[0].typ)

  var
    last = n.len - 1
    catchAllExcepts = 0

  for i in 1..last:
    let a = n[i]
    checkMinSonsLen(a, 1, c.config)
    openScope(c)
    case a.kind
    of nkExceptBranch:
      if a.len == 2 and a[0].kind == nkBracket:
        # rewrite ``except [a, b, c]: body`` -> ```except a, b, c: body```
        let x = move a[0]
        a.sons[0..0] = x.sons

      if a.len == 2 and a[0].isInfixAs():
        # support ``except Exception as ex: body``
        let
          isImported = semExceptBranchType(a[0][1])
          symbolNode = newSymGNode(skLet, a[0][2], c)
          symbol = getDefNameSymOrRecover(symbolNode)
        symbol.typ =
          if isImported or
             a[0][1].typ.skipTypes({tyGenericInst, tyAlias}).kind == tyRef:
            a[0][1].typ
          else:
            makeRefType(c.config, a[0][1].typ, c.idgen)

        if symbolNode.kind == nkError:
          localReport(c.config, symbolNode)
        else:
          # propagate the symbol's type to the node
          symbolNode.typ = symbol.typ

        addDecl(c, symbol)
        # Overwrite symbol in AST with the symbol in the symbol table.
        a[0][2] = symbolNode
      elif a.len == 1:
        # count number of ``except: body`` blocks
        inc catchAllExcepts
      else:
        # support ``except KeyError, ValueError, ... : body``
        if catchAllExcepts > 0:
          # if ``except: body`` already encountered,
          # cannot be followed by a ``except KeyError, ... : body`` block
          inc catchAllExcepts
        var isNative, isImported: bool
        for j in 0 ..< a.len-1:
          let tmp = semExceptBranchType(a[j])
          if tmp: isImported = true
          else: isNative = true

        if isNative and isImported:
          localReport(c.config, a[0].info, reportAst(
            rsemCannotExceptNativeAndImported, a))
    of nkFinally:
      if i != n.len - 1:
        localReport(c.config, a, reportSem rsemExpectedSingleFinally)
    else:
      semReportIllformedAst(c.config, n, "?")

    if catchAllExcepts > 1:
      # if number of ``except: body`` blocks is greater than 1
      # or more specific exception follows a general except block, it is invalid
      localReport(c.config, a, reportSem rsemExpectedSingleGeneralExcept)

    # last child of an nkExcept/nkFinally branch is a statement:
    a[^1] = semExprBranchScope(c, a[^1])
    if a.kind != nkFinally:
      typ = commonType(c, typ, a[^1])
    else:
      dec last

    closeScope(c)

  if isEmptyType(typ) or typ.kind in {tyNil, tyUntyped}:
    n[0] = discardCheck(c, n[0], flags)
    if n[0].isError:
      return wrapError(c.config, n)
    for i in 1 ..< n.len:
      n[i][^1] = discardCheck(c, n[i][^1], flags)
      if n[i][^1].isError:
        return wrapError(c.config, n)
    if typ == c.enforceVoidContext:
      result.typ = c.enforceVoidContext
  else:
    if n.lastSon.kind == nkFinally:
      n[^1][^1] = discardCheck(c, n[^1][^1], flags)
      if n[^1][^1].isError:
        return wrapError(c.config, n)
    n[0] = fitNode(c, typ, n[0], n[0].info)
    for i in 1..last:
      var it = n[i]
      let j = it.len-1
      if not endsInNoReturn(it[j]):
        it[j] = fitNode(c, typ, it[j], it[j].info)
    result.typ = typ

proc fitRemoveHiddenConv(c: PContext, typ: PType, n: PNode): PNode =
  result = fitNode(c, typ, n, n.info)
  case result.kind
  of nkHiddenStdConv, nkHiddenSubConv:
    let r1 = result[1]
    if r1.kind in nkIntLiterals and
       typ.skipTypes(abstractRange).kind in {tyFloat..tyFloat64}:
      result = newFloatNode(nkFloatLit, BiggestFloat r1.intVal)
      result.info = n.info
      result.typ = typ

      if not floatRangeCheck(result.floatVal, typ):
        result = newError(c.config, n,
                          PAstDiag(kind: adSemCannotConvertToRange,
                                   floatVal: result.floatVal,
                                   convTyp: typ))
    else:
      result = changeType(c, r1, typ, check=true)
  of nkError:
    discard   # already nkError
  else:
    if not sameType(result.typ, typ):
      result = changeType(c, result, typ, check=false)

proc findShadowedVar(c: PContext, v: PSym): PSym =
  for scope in localScopesFrom(c, c.currentScope.parent):
    let shadowed = strTableGet(scope.symbols, v.name)
    if shadowed != nil and shadowed.kind in skLocalVars:
      return shadowed

proc identWithin(n: PNode, s: PIdent): bool =
  for i in 0..n.safeLen-1:
    if identWithin(n[i], s): return true
  result = n.kind == nkSym and n.sym.name.id == s.id

proc semIdentDef(c: PContext, n: PNode, kind: TSymKind): PSym =
  addInNimDebugUtils(c.config, "semIdentDef", n, result)
  if isTopLevel(c):
    result = semIdentWithPragma(c, kind, n, {sfExported})
    incl(result.flags, sfGlobal)
    #if kind in {skVar, skLet}:
    #  echo "global variable here ", n.info, " ", result.name.s
  else:
    result = semIdentWithPragma(c, kind, n, {})
    if result.owner.kind == skModule:
      incl(result.flags, sfGlobal)
  result.options = c.config.options

  let info = getIdentLineInfo(n)
  suggestSym(c.graph, info, result, c.graph.usageSym)

proc checkNilableOrError(c: PContext; def: PNode): PNode =
  ## checks if a symbol node is nilable, on success returns def, else nkError
  # xxx: this is a terrible name
  result = def

  case def.kind
  of nkSym:
    let v = def.sym
    if {sfGlobal, sfImportc} * v.flags == {sfGlobal} and v.typ.requiresInit:
      if v.astdef.isNil:
        result = c.config.newError(def, PAstDiag(kind: adSemProveInit, unproven: v))

      elif tfNotNil in v.typ.flags and
          not v.astdef.typ.isNil and
          tfNotNil notin v.astdef.typ.flags:
        result = c.config.newError(def, PAstDiag(kind: adSemProveInit, unproven: v))
  else:
    # xxx: maybe assert instead
    discard

proc isDiscardUnderscore(v: PSym): bool =
  if v.name.s == "_":
    v.flags.incl(sfGenSym)
    result = true

proc semUsing(c: PContext; n: PNode): PNode =
  result = c.graph.emptyNode
  if not isTopLevel(c):
    localReport(c.config, n, reportSem rsemUsingRequiresToplevel)

  for i in 0 ..< n.len:
    var a = n[i]
    if c.config.cmd == cmdIdeTools: suggestStmt(c, a)
    if a.kind == nkCommentStmt: continue
    if a.kind notin {nkIdentDefs, nkVarTuple, nkConstDef}:
      semReportIllformedAst(c.config, a, {nkIdentDefs, nkVarTuple, nkConstDef})

    checkMinSonsLen(a, 3, c.config)
    if a[^2].kind != nkEmpty:
      let typ = semTypeNode(c, a[^2], nil)
      for j in 0 ..< a.len - 2:
        let v = semIdentDef(c, a[j], skParam)
        styleCheckDef(c.config, v)
        v.typ = typ
        strTableIncl(c.signatures, v)
    else:
      localReport(c.config, a, reportSem rsemUsingRequiresType)

    if a[^1].kind != nkEmpty:
      localReport(c.config, a, reportSem rsemUsingDisallowsAssign)

proc hasEmpty(typ: PType): bool =
  if typ.kind in {tySequence, tyArray, tySet}:
    result = typ.lastSon.kind == tyEmpty
  elif typ.kind == tyTuple:
    for s in typ.sons:
      result = result or hasEmpty(s)

proc hasUnresolvedParams(n: PNode): bool =
  result = tfUnresolved in n.typ.flags

proc makeDeref(n: PNode): PNode =
  var t = n.typ
  if t.kind in tyUserTypeClasses and t.isResolvedUserTypeClass:
    t = t.lastSon
  t = skipTypes(t, {tyGenericInst, tyAlias, tySink})
  result = n
  if t.kind in {tyVar, tyLent}:
    result = newNodeIT(nkHiddenDeref, n.info, t[0])
    result.add n
    t = skipTypes(t[0], {tyGenericInst, tyAlias, tySink})
  while t.kind in {tyPtr, tyRef}:
    var a = result
    let baseTyp = t.lastSon
    result = newNodeIT(nkHiddenDeref, n.info, baseTyp)
    result.add a
    t = skipTypes(baseTyp, {tyGenericInst, tyAlias, tySink})

proc setSymType(c: PContext; n: PNode, v: PSym, typ: PType): PNode =
  ## Sets the type of `v` to `typ`. If `v` already has a type assigned that
  ## is not the same as `typ`, an ``nkError`` is returned -- a symbol node
  ## otherwise. `n` is the node to use as the wrong node.
  if v.typ != nil and not sameTypeOrNil(v.typ, typ):
    c.config.newError(
      n,
      PAstDiag(
        kind: adSemDifferentTypeForReintroducedSymbol,
        reintrod: v,
        foundTyp: typ))
  else:
    v.typ = typ
    newSymNode(v)

proc newSymChoiceUseQualifierDiag(n: PNode): PAstDiag =
  assert n.kind in nkSymChoices
  assert n.len > 1, "need at least two symbol for ambiguity, got: " & $n.len
  result = PAstDiag(kind: adSemAmbiguousIdent, 
                    wrongNode: n)

proc copyExcept(n: PNode, i: int): PNode {.inline.} =
  result = copyNode(n)
  for j in 0..<n.len:
    if j != i: result.add(n[j])

proc tryMacroPragma(c: PContext, pragmas: ptr PNode, i: int,
                    operand: PNode, flags: TExprFlags): PNode =
  ## If the `i`-th pragma in the `pragmas` list is a macro/template pragma,
  ## applies it to the untyped `operand` AST and returns the transform (or an
  ## error). `nil` is returned otherwise.
  ##
  ## `pragmas` needs to point to the ``nkPragma`` AST within the `operand`
  ## AST. `flags` are the flags passed to the after-call expansion.
  ##
  ## Example:
  ##
  ## ..code-block:: nim
  ##
  ##   let l {.m(a, b), rest.} # the operand AST
  ##   # is transformed into
  ##   m(a, b, let l {.rest.})
  ##
  let n = pragmas[]
  assert n.kind == nkPragma
  let
    prag         = n[i]
    isCallSyntax = prag.kind in nkPragmaCallKinds and prag.len >= 1
    key =
      if isCallSyntax: prag[0]
      else:            prag

  # we only want to process macro pragmas (ast transforms)
  # xxx: @saem: this dance to filter through them is another sign that pragmas
  #      shouldn't be associated to symbols as the syntax hints
  if whichPragma(prag) == wInvalid and key.kind in nkIdentKinds:
    # a custom pragma as opposed to a built-in
    let (ident, err) = considerQuotedIdent(c, key)
    if err != nil:
      # XXX: replace with propagating ``nkError``. As it is now, an erroneous
      #      ``nkAccQuoted`` will not disable following macro pragmas if
      #      errorMax > 1!
      localReport(c.config, n)
      return
    elif strTableGet(c.userPragmas, ident) != nil:
      return # User defined pragma
    else:
      var amb = false
      let sym = searchInScopes(c, ident, amb)
      if sym != nil and sfCustomPragma in sym.flags:
        return # User custom pragma
  else:
    return

  var x = newNodeI(nkCall, key.info)
  x.add(key)

  if isCallSyntax:
    # pass pragma arguments to the macro too:
    for j in 1..<prag.len:
      x.add prag[j]

  # drop the pragma from the list, this prevents getting caught in endless
  # recursion when the nkCall is semanticized
  pragmas[] = copyExcept(n, i)
  # leave the pragma list as is, even if empty

  x.add(operand) # the definition AST the pragma appears on

  # recursion assures that this works for multiple macro annotations too:
  let r = semOverloadedCall(c, x, copyNodeWithKids(x), {skMacro, skTemplate}, {efNoUndeclared})
  if r.isNil:
    # restore the old list of pragmas since we couldn't process this one
    pragmas[] = n
    # no matching macro was found but there's always a possibility this may
    # be a .pragma. template instead
  else:
    result = afterCallActions(c, r, flags)

proc semAnnotation(c: PContext, pragmas: ptr PNode, n: PNode,
                   flags: TExprFlags): PNode =
  ## Applies the first macro pragma in the `pragmas` list of `operand`,
  ## producing the transform. If no transformation is applied, `nil` is
  ## returned. `pragmas` needs to point to the ``nkPragma`` AST within
  ## `operand`.
  for i in 0..<pragmas[].len:
    result = tryMacroPragma(c, pragmas, i, n, flags)
    if result != nil:
      # always return the expanded-to-AST, even if it's an error. The
      # remaining annotations are processed by the following sem check
      break

proc semConstLetOrVarAnnotation(c: PContext, n: PNode): PNode =
  ## analyses normalized const, let, or var section for pragma annotations and
  ## applies the first macro pragma producing the transform wrapped in an
  ## nkStmtList, if none are applied `n`, otherwise an error. If an nkStmtList
  ## is returned the caller must unwrap it and execute a semExpr prior to
  ## inserting it into the AST.

  addInNimDebugUtils(c.config, "semConstLetOrVarAnnotation", n, result)

  # we don't preemptively set `result` to `n` so we can check to see if we did
  # produce something new or not via a nil check on `result`.

  internalAssert(c.config, n.kind in nkVariableSections + {nkConstSection},
    "only const, let, or var sections allowed, got: " & $n.kind)
  checkSonsLen(n, 1, c.config)

  assert n[0].kind in {nkConstDef, nkIdentDefs}

  let pragExpr = n[0][0]
  if pragExpr.kind != nkPragmaExpr:
    # no pragmas, return unevaluated `n`
    return n

  result = semAnnotation(c, addr pragExpr[1], n, {})
  result =
    if result.isNil:
      n
    elif result.kind == nkError:
      result
    else:
      newTreeI(nkStmtList, n.info, result)

proc semNormalizedLetOrVar(c: PContext, n: PNode, symkind: TSymKind): PNode =
  ## Semantically analyse a let or var section that's been normalized to
  ## a single identdefs with only one ident or an tuple unpacking line.
  ## Produces a typed nkLet or nkVar Section on success, otherwise
  ## an nkError.

  assert n != nil

  c.config.internalAssert(n.kind in nkVariableSections,
                          "expected let or var section, got: " & $n.kind)
  checkSonsLen(n, 1, c.config)

  c.config.internalAssert(n[0].kind in {nkIdentDefs, nkVarTuple},
                          "expected identdefs or var tuple, got:" & $n[0].kind)
  checkMinSonsLen(n[0], 3, c.config)

  result = copyNode(n)

  var hasError = false

  let defPart = n[0]

  # expansion of init part
  let
    defInitPart = defPart[^1]
    initExpr =
      block:
        let temp =
          case defInitPart.kind
          of nkEmpty:
            defInitPart.info = defPart.info # xxx: produces better error msgs
            defInitPart # because semExprWithType errors on empty... sigh
          else:
            semExprWithType(c, defInitPart, {})
        
        case temp.kind
        of nkSymChoices:
          if temp[0].typ.skipTypes(abstractInst).kind == tyEnum:
            hasError = true
            newError(c.config, temp, newSymChoiceUseQualifierDiag(temp))
          else:
            temp
        else:
          temp
    initType =
      case defInitPart.kind
      of nkEmpty:
        # xxx: replace with an emptyType?
        nil
      of nkError:
        hasError = true
        defInitPart.typ
      else:
        initExpr.typ
    haveInit = initType != nil

  # expansion of the given type
  let
    defTypePart = defPart[^2]
    givenTyp =
      case defTypePart.kind
      of nkEmpty:
        # xxx: replace with an emptyType?
        nil
      of nkError:
        # hasError is set further on
        defTypePart.typ
      else:
        semTypeNode(c, defTypePart, nil)
        # xxx: semTypeNode sometimes produces a tyError, with PType.n set to an
        #      nkError, we should use this fact in production, and can likely
        #      short circuit some processing without losing good error messages.
        #      feels a bit cleaner and perhaps more evidence that node, types,
        #      and symbols should all have an error kind.
    haveGivenTyp = givenTyp != nil and not givenTyp.isError

  # reduce init and type parts and figure out the definition production and
  # final type we're working with
  var
    def: PNode
    typ: PType

  if haveGivenTyp and haveInit:       # eg: var foo: int = 1
    if givenTyp.isMetaType:
      def = inferWithMetatype(c, givenTyp, initExpr)
      typ = def.typ
    else:
      def = fitNodeConsiderViewType(c, givenTyp, initExpr, initExpr.info)
      typ = givenTyp
  
  elif haveGivenTyp and not haveInit: # eg: var foo: int
    def = initExpr  # will be nkEmpty or nkError
    typ = givenTyp
  
  elif not haveGivenTyp and haveInit: # eg: var foo = 1
    def = initExpr
    typ = initType.skipTypes({tyStatic, tySink}).skipIntLit(c.idgen)
    if typ.kind in tyUserTypeClasses and typ.isResolvedUserTypeClass:
      typ = typ.lastSon

    if hasEmpty(typ):
      typ =
        newTypeError(typ, nextTypeId(c.idgen)):
          c.config.newError(def, PAstDiag(kind: adSemCannotInferTypeOfLiteral,
                                          wrongType: typ))
    elif typ.kind == tyProc and
          def.kind == nkSym and
          isGenericRoutine(def.sym.ast):
      typ =
        newTypeError(typ, nextTypeId(c.idgen)):
          c.config.newError(def, PAstDiag(kind: adSemProcHasNoConcreteType,
                                          wrongType: typ))
  
  else:                               # eg: var foo <-- lol, no
    # xxx: should we error out here or report it later, might recover via
    #      macros/template pragmas: `var foo {.mymacro.}` generating a proper
    #      defintion after evaluation
    def = initExpr
    typ = 
        if givenTyp.isNil:
          c.errorType() # xxx: not sure if this is correct in all cases, such
                        #      as do we end up here in templates?
        else:
          givenTyp

  var typFlags: TTypeAllowedFlags
  # xxx: check to see an error sym/typ snuck by without an nkError
  if initExpr.kind == nkSym and initExpr.sym.kind in {skTemplate, skMacro}:
    # xxx: feels like a design flaw that we need to pass this along
    typFlags.incl taIsTemplateOrMacro

  # xxx: this was hacked in to disallow typedesc in arrays outside of macros
  if haveInit and initType.kind == tyTypeDesc and
      c.p.owner.kind != skMacro:
    typFlags.incl taProcContextIsNotMacro

  if c.matchedConcept != nil:
    typFlags.incl taConcept

  typ = typeAllowedOrError(typ, symkind, c, def, typFlags)

  # always construct a `producedDecl`, even on error, as we still need to
  # include all the preceding child nodes from `defPart`, without potentially
  # altering them later on.
  let producedDecl = newNodeI(defPart.kind, defPart.info, defPart.len)
    ## create the nkIdentDefs or nkVarTuple production

  if importantComments(c.config):
    # keep documentation information:
    producedDecl.comment = defPart.comment

  # keep type desc for doc gen, but always empty for nkVarTuple, see parser.nim
  producedDecl[^2] = defTypePart
  producedDecl[^1] =
    if typ.isError and typ.n.isError:
      typ.n # retrieve the type error for def we left on `n`
    else:
      def

  if producedDecl[^1].kind == nkError:
    hasError = true

  let
    tupTyp = typ.skipTypes({tyGenericInst, tyAlias, tySink})
    isTupleUnpacking = defPart.kind == nkVarTuple
    defCount = defPart.len - 2
    sameTupleTypeAndDefAirity = isTupleUnpacking and defCount == tupTyp.len

  for i in 0..<defCount:
    let r = defPart[i]

    if isTupleUnpacking and r.kind == nkPragmaExpr:
      # disallow pragmas during tuple unpacking, they're fundamentally broken.
      # macros pragmas can't meaningfully return anything valid and pragma
      # such as `compileTime` result in NPE and suffer from ambiguities. Also
      # the RHS expression is replicated per pragma call which is the wrong
      # semantics, as the RHS should only be evaluated once and not per
      # unpacking assignment.
      hasError = true
      producedDecl[i] =
        newError(c.config, r, PAstDiag(kind: adSemPragmaDisallowedForTupleUnpacking))

      continue

    # xxx: the ast definition on the symbol `v` vs the produced ast in
    #      `producedDecl` and how they're handled below is undoubtely very
    #      buggy. if something looks wrong, it probably is. the amount of back
    #      and forth when producing `v.ast` vs `producedDecl` all point to
    #      rethinking and reworking all of this code.

    let
      v = semIdentDef(c, r, symkind)
      vTyp =
        if typ.kind == tyError:
          # tyError means we just set the type on v later
          typ
        elif isTupleUnpacking and i < tupTyp.len:
          # there is a type at the same offset as the definition
          tupTyp[i]
        else:
          # otherwise this is a single let/var being declared or element count
          # mistmatch for a tuple unpack vs tuple type
          typ

    styleCheckDef(c.config, v)

    if sfGenSym notin v.flags:
      if not isDiscardUnderscore(v):
        addInterfaceDecl(c, v)
    elif v.owner == nil:
      v.owner = c.p.owner

    if c.inUnrolledContext > 0:
      v.flags.incl(sfShadowed)
    else:
      let shadowed = findShadowedVar(c, v)
      if shadowed != nil:
        shadowed.flags.incl(sfShadowed)
        if shadowed.kind == skResult and sfGenSym notin v.flags:
          # xxx: helpful hints like this should call a proc with a better name
          localReport(c.config, defPart.info, reportSem(rsemResultShadowed))

    if not v.isError and sfCompileTime in v.flags:
      if c.inCompileTimeOnlyContext:
        # ignore ``.compileTime`` when the definition is already located in
        # a compile-time-only context
        excl(v.flags, sfCompileTime)
      elif sfGlobal notin v.flags:
        v.transitionToError:
          c.config.newError(r, PAstDiag(kind: adSemIllegalCompileTime))

    if v.isError:
      producedDecl[i] = newSymNode2(v)
      hasError = true

      continue # refactor: remove the need to continue
    else:
      case defPart.kind
      of nkVarTuple:
        case def.kind
        of nkPar, nkTupleConstr:
          v.ast = def[i]
        of nkError:
          v.ast = def
        else:
          discard
      of nkIdentDefs:
        # normalize to always have a pragma expr, even if empty

        # xxx: all this would greatly simplify if `v.ast` and `producedDecl`
        #      were one in the same

        let (info, pragma) =
              case r.kind
              of nkPragmaExpr: (r[1].info, r[1].copyTree)
              else: (r.info, c.graph.emptyNode)
        
        v.ast =
          newTreeI(nkIdentDefs, producedDecl.info,
            newTreeI(nkPragmaExpr, info,
                newSymNode(v),           # symbol
                pragma                   # pragmas or empty
              ),
            producedDecl[^2].copyTree,   # macros pragmas can mess with the type
            producedDecl[^1]             # keep the same because eval
          )

        if nkError in {v.ast[0][0].kind,       #sym
                      pragma.kind,
                      producedDecl[^2].kind,
                      producedDecl[^1].kind}:
          v.ast = c.config.wrapError(v.ast)
      else:
        internalError(c.config, "should never happen")

    if v.ast.isError:
      v.transitionToError(v.ast)

    # set the symbol type and add the symbol to the production
    producedDecl[i] = setSymType(c, r, v, vTyp)

    case def.kind
    of nkEmpty:
      let actualType = v.typ.skipTypes({tyGenericInst, tyAlias,
                                        tyUserTypeClassInst})

      producedDecl[i] =
        if actualType.kind in {tyObject, tyDistinct} and
            actualType.requiresInit:
          defaultConstructionError(c, v.typ, r)
        else:
          checkNilableOrError(c, producedDecl[i])
    else:
      if sfThread in v.flags:
        hasError = true
        producedDecl[^1] = c.config.newError(n[^1],
                                      PAstDiag(kind: adSemThreadvarCannotInit))
    
    if producedDecl[i].isError:
      hasError = true

    if not hasError and sfCompileTime in v.flags:
      var x = newNodeI(result.kind, v.info)
      x.add producedDecl
      x = foldInAst(c.module, x, c.idgen, c.graph)
      setupCompileTimeVar(c.module, c.idgen, c.graph, x)

    if v.flags * {sfGlobal, sfThread} == {sfGlobal}:
      # this is just logging, doesn't need to be converted to an error
      localReport(c.config, v.info, reportSym(rsemGlobalVar, v))

  case defPart.kind
  of nkVarTuple:
    # these transform `b` into an `nkError` if required, we use this when
    # populating all the children
    result.add:
      if tupTyp.kind != tyTuple:
        hasError = true
        newError(
              c.config,
              producedDecl,
              semDiagTypeMismatch(producedDecl, {tyTuple}, tupTyp))
      elif not sameTupleTypeAndDefAirity:
        hasError = true
        newError(
              c.config,
              producedDecl,
              PAstDiag(kind: adSemWrongNumberOfVariables,
                       varsExpected: defCount,
                       varsGiven: tupTyp.len))
      else:
        producedDecl
  of nkIdentDefs:
    # we rely on the fact that the ident definitions are singletons

    case producedDecl[0].kind
    of nkSym:
      let s = producedDecl[0].sym
      
      result.add:
        # allow let to not be initialised if imported from C:
        if s.kind == skLet and def.kind == nkEmpty and sfImportc notin s.flags:
          hasError = true
          c.config.newError(producedDecl, PAstDiag(kind: adSemLetNeedsInit))
        else:
          producedDecl
    else:
      result.add producedDecl

    if tupTyp.kind == tyTuple and def.kind in {nkPar, nkTupleConstr} and
        defPart.len > 3:
      # xxx: helpful hints like this should likely be associated to an id/pos
      #      instead of reporting
      localReport(c.config, defPart.info, reportSem rsemEachIdentIsTuple)
  else:
    discard

  if hasError:
    # wrap the result if there is an embedded error
    result = c.config.wrapError(result)

func ensureNilOnlyAux(n: PNode): PNode =
  ## Traverses the given literal constructor-expression `n` and searches for
  ## something that represents a non-nil ``ref`` value. Either the first
  ## occurrence of such is returned, or, if none is found, nil
  case n.kind
  of nkClosure:
    # for compatibility with the previous behaviour, the 'env' part of a
    # closure is *not* checked
    # FIXME: depending on whether the closure is part of a compound value,
    #        this leads to code-gen errors, as the code-generator don't
    #        support this usage. Either reject non-nil environments here or
    #        make the code-generators support them
    nil
  of nkObjConstr:
    if n.typ.skipTypes(abstractInst).kind == tyRef:
      n # illegal
    else:
      nil # ok
  of nkWithSons - {nkClosure, nkObjConstr}:
    var r: PNode = nil
    for it in n.items:
      r = ensureNilOnlyAux(it)
      if r != nil:
        break

    r
  of nkWithoutSons:
    nil

proc ensureNilOnly(c: PContext, n: PNode): PNode =
  ## Produces an ``nkError`` node if the literal constructor-expression `n`
  ## contains a non-nil ``ref`` value somewhere. If there is no non-nil
  ## ``ref`` value, `n` is returned
  if n.isError:
    return n

  let err = ensureNilOnlyAux(n)
  if err == nil:
    n
  else:
    c.config.newError(n):
      PAstDiag(kind: adVmUnsupportedNonNil, unsupported: err.typ)

proc semNormalizedConst(c: PContext, n: PNode): PNode =
  ## semantically analyse a const section that's been normalized to a single
  ## constDef with only one ident or a tuple unpacking line. Produces a typed
  ## nkConstSection on success, otherwise an nkError.
  
  # xxx: combine with semLetOrVar
  
  assert n != nil

  c.config.internalAssert(n.kind == nkConstSection,
                          "expected const section, got: " & $n.kind)
  checkSonsLen(n, 1, c.config)

  c.config.internalAssert(n[0].kind in {nkConstDef, nkVarTuple},
                          "expected constdef or vartuple, got: " & $n[0].kind)
  checkMinSonsLen(n[0], 3, c.config)

  result = copyNode(n)

  var hasError = false

  let defPart = n[0]

  # expansion of the init part
  let
    defInitPart = defPart[^1]
    initExpr =
      block:
        # don't evaluate here since the type compatibility check below may add
        # a converter
        pushExecCon(c, {ecfStatic})
        let temp = semExprWithType(c, defInitPart)
        popExecCon(c)

        case temp.kind
        of nkSymChoices:
          if temp[0].typ.skipTypes(abstractInst).kind == tyEnum:
            newError(c.config, temp, newSymChoiceUseQualifierDiag(temp))
          else:
            temp
        else:
          temp
    initType =
      case defInitPart.kind
      of nkError:
        hasError = true
        defInitPart.typ
      else:
        initExpr.typ
    haveInit = defInitPart.kind != nkEmpty
  
  # expansion of the given type
  let
    defTypePart = defPart[^2]
    givenTyp =
      case defTypePart.kind
      of nkEmpty:
        # xxx: replace with an emptyType?
        nil
      of nkError:
        defInitPart.typ
      else:
        semTypeNode(c, defTypePart, nil)
    hasGivenTyp = givenTyp != nil and not givenTyp.isError

  # reduce init and type parts and figure out the definition production and
  # final type we're working with
  var
    def = initExpr
    typ = givenTyp
  
  if hasGivenTyp and haveInit:       # eg: const foo: int = 1
    if typ.isMetaType:
      def = inferWithMetatype(c, typ, def)
      typ = def.typ
    else:
      def = fitRemoveHiddenConv(c, typ, def)
  elif not hasGivenTyp and haveInit: # eg: const foo = 1
    def = initExpr
    typ = def.typ
  elif hasGivenTyp and not haveInit: # eg: const foo: int # this is malformed
    def = c.config.newError(defInitPart, PAstDiag(kind: adSemConstExpressionExpected))
    hasError = true
    typ = def.typ
  else:                              # eg: const foo <-- lol, no
    # xxx: should we error out here or report it later, might recover via
    #      macros/template pragmas: `var foo {.mymacro.}` generating a proper
    #      defintion after evaluation
    typ =
      if givenTyp.isNil:
        c.errorType() # xxx: not sure if this is correct in all cases, such
                      #      as do we end up here in templates?
      else:
        givenTyp
  
  var typFlags: TTypeAllowedFlags
  
  # xxx: check to see an error sym/typ snuck by without an nkError
  if initExpr.kind == nkSym and initExpr.sym.kind in {skTemplate, skMacro}:
    # xxx: feels like a design flaw that we need to pass this along
    typFlags.incl taIsTemplateOrMacro

  # xxx: this was hacked in to disallow typedesc in arrays outside of macros
  if haveInit and initType.kind == tyTypeDesc and
      c.p.owner.kind != skMacro:
    typFlags.incl taProcContextIsNotMacro

  if c.matchedConcept != nil:
    typFlags.incl taConcept

  typ = typeAllowedOrError(typ, skConst, c, def, typFlags)

  if not typ.isError and not def.isError:
    def = ensureNilOnly(c, evalConstExpr(c, def))

  # always construct a `producedDecl`, even on error, as we still need to
  # include all the preceding child nodes from `defPart`, without potentially
  # altering them later on.
  let producedDecl = newNodeI(defPart.kind, defPart.info, defPart.len)
    ## create the nkConstDef or nkVarTuple production

  if importantComments(c.config):
    # keep documentation information:
    producedDecl.comment = defPart.comment

  # keep type desc for doc gen, but always empty for nkVarTuple, see parser.nim
  producedDecl[^2] = defTypePart
  producedDecl[^1] =
    if typ.isError and typ.n.isError:
      typ.n # retrieve the type error for def we left on `n`
    else:
      def

  if producedDecl[^1].kind == nkError:
    hasError = true

  let
    tupTyp = typ.skipTypes({tyGenericInst, tyAlias, tySink})
    isTupleUnpacking = defPart.kind == nkVarTuple
    defCount = defPart.len - 2
    sameTupleTypeAndDefAirity = isTupleUnpacking and defCount == tupTyp.len

  for i in 0..<defCount:
    let r = defPart[i]

    if isTupleUnpacking and r.kind == nkPragmaExpr:
      # disallow pragmas during tuple unpacking, they're fundamentally broken.
      # macros pragmas can't meaningfully return anything valid and pragma
      # such as `compileTime` result in NPE and suffer from ambiguities. Also
      # the RHS expression is replicated per pragma call which is the wrong
      # semantics, as the RHS should only be evaluated once and not per
      # unpacking assignment.
      hasError = true
      producedDecl[i] =
        newError(c.config, r, PAstDiag(kind: adSemPragmaDisallowedForTupleUnpacking))

      continue

    let
      v = semIdentDef(c, r, skConst)
      vTyp =
        if typ.kind == tyError:
          # tyError means we just set the type on v later
          typ
        elif isTupleUnpacking and i < tupTyp.len:
          # there is a type at the same offset as the definition
          tupTyp[i]
        else:
          # otherwise this is a single let/var being declared or element count
          # mistmatch for a tuple unpack vs tuple type
          typ

    styleCheckDef(c.config, v)

    if sfGenSym notin v.flags:
      if not isDiscardUnderscore(v):
        addInterfaceDecl(c, v)
    elif v.owner == nil:
      v.owner = c.p.owner

    if c.inUnrolledContext > 0:
      v.flags.incl(sfShadowed)
    else:
      let shadowed = findShadowedVar(c, v)
      if shadowed != nil:
        shadowed.flags.incl(sfShadowed)
        if shadowed.kind == skResult and sfGenSym notin v.flags:
          # xxx: helpful hints like this should call a proc with a better name
          localReport(c.config, defPart.info, reportSem(rsemResultShadowed))

    if v.isError:
      producedDecl[i] = newSymNode2(v)
      hasError = true

      continue # refactor: remove the need to continue
    else:
      # xxx: this needs to be symmetric with let and var in order to unify
      #      semantic analysis, also the fact that it likely implies bugs... :/
      case defPart.kind
      of nkVarTuple:
        let def = producedDecl[^1]
        # FIXME: the arity check happens too late, meaning that it's possible
        #        for there to be an arity mismatch here, in which case the
        #        `def` is accessed out-of-bounds (i.e. the compiler will crash)
        v.ast =
          case def.kind
          of nkTupleConstr: skipColon(def[i])
          of nkError:       def
          else:             unreachable()
      of nkConstDef:
        # xxx: rework skConst to store the whole def like let/var
        v.ast = producedDecl[^1]
      else:
        internalError(c.config, "should never happen")

    if v.ast.isError:
      # XXX: although this mirrors the behaviour of ``semNormalizedLetOrVar``,
      #      it seems wrong. For example, the type of the symbol is set to a
      #      valid type instead of ``tyError``
      v.transitionToError(v.ast)

    # set the symbol type and add the symbol to the production
    producedDecl[i] = setSymType(c, r, v, vTyp)

    if producedDecl[i].isError:
      hasError = true

  case defPart.kind
  of nkVarTuple:
    # these transform `b` into an `nkError` if required, we use this when
    # populating all the children
    result.add:
      if tupTyp.kind != tyTuple:
        hasError = true
        newError(
              c.config,
              producedDecl,
              semDiagTypeMismatch(producedDecl, {tyTuple}, tupTyp))
      elif not sameTupleTypeAndDefAirity:
        hasError = true
        newError(
              c.config,
              producedDecl,
              PAstDiag(kind: adSemWrongNumberOfVariables,
                       varsExpected: defCount,
                       varsGiven: tupTyp.len))
      else:
        producedDecl
  of nkConstDef:
    # we rely on the fact that the const definitions are singletons
    
    result.add producedDecl

    if tupTyp.kind == tyTuple and def.kind in {nkPar, nkTupleConstr} and
        defPart.len > 3:
      # xxx: helpful hints like this should likely be associated to an id/pos
      #      instead of reporting
      localReport(c.config, defPart.info, reportSem rsemEachIdentIsTuple)
  else:
    discard

  if hasError:
    # wrap the result if there is an embedded error
    result = c.config.wrapError(result)


proc semConstLetOrVar(c: PContext, n: PNode, symkind: TSymKind): PNode =
  ## semantically analyses const, let, or var sections, analysis follows these
  ## steps:
  ##
  ## 0. results are accumulated into a statement list and holds the section
  ## 1. for each entry in the section to analyse:
  ##    - if it's an identdefs with a single ident or a vartuple it's analysed
  ##    - multiple idents are decomposed and analysed one at a time
  ## 2. analysis is first done on the untyped version (macro pragma)
  ## 3. typed analysis (interleaved with typed macro pragmas):
  ##    1. expansion: rhs and lhs are analysed
  ##    2. reduction: combined into an identdefs, then final analysis
  ##
  ## If successful a singleton const or let/var section with a singleton
  ## constdef/identdefs or varTuple is produced, otherwise nkError. IdentDefs's
  ## name part is normalized to always have a pragmaExprs, even with an empty
  ## pragmas section.

  addInNimDebugUtils(c.config, "semConstLetOrVar", n, result)

  # prep a bunch of variables for different section types
  let
    (allowedSectionKinds, allowedDefKinds, allowedSectionNames, singletonDefKind) =
      case symkind
      of skLet, skVar:
        (nkVariableSections, {nkIdentDefs, nkVarTuple}, "let or var", nkIdentDefs)
      of skConst:
        ({nkConstSection}, {nkConstDef, nkVarTuple}, "const", nkConstDef)
      else:
        c.config.internalError("invalid section kind: " & $symkind)
        (TNodeKinds {}, TNodeKinds {}, "", nkError)

  # initial basic validation
  assert n != nil, "nil node instead of " & allowedSectionNames & " section"
  internalAssert(c.config, n.kind in allowedSectionKinds,
    "only " & allowedSectionNames & " section allowed, got: " & $n.kind)

  # setup for untyped pragma processing

  result = newNodeI(nkStmtList, n.info) # accumulate the result here

  var hasError = false
  for i, a in n.pairs:

    if c.config.cmd == cmdIdeTools:
      suggestStmt(c, a)

    case a.kind
    of nkCommentStmt: continue # skip comments
    of nkIdentDefs, nkConstDef:
      checkMinSonsLen(a, 3, c.config)
      
      for j in 0..<a.len - 2:
        # assemble a section per ident defined
        let
          info = a[j].info
          singletonNode = copyNode(n)
          singletonDef = newNodeI(singletonDefKind, info, 3)

        singletonNode.info = info # set the info to the ident start

        if importantComments(c.config):
          # keep documentation information:
          singletonDef.comment = a.comment

        singletonDef[0] = a[j]
        singletonDef[1] = copyTree(a[^2])
        singletonDef[2] = copyTree(a[^1])

        singletonNode.add singletonDef

        # process pragmas and based on that direct further analysis
        let pragmad = semConstLetOrVarAnnotation(c, singletonNode)
          ## a single def after pragma macros (annotations) are applied, which
          ## can be anything after transformation
        case pragmad.kind
        of nkEmpty:
          discard # skip adding it
        of nkStmtList:
          # an nkStmtList contains annotation processing results
          c.config.internalAssert(pragmad.len == 1,
                                  "must have one node, got: " & $pragmad.len)

          result.add semExpr(c, pragmad[0], {})
        of nkLetSection, nkVarSection:
          # this means that it was untouched, sem it and then add
          result.add semNormalizedLetOrVar(c, pragmad, symkind)
        of nkConstSection:
          # this means that it was untouched, sem it and then add
          result.add semNormalizedConst(c, pragmad)
        of nkError:
          # add as normal
          result.add pragmad
        else:
          c.config.internalError("Wrong node kind: " & $pragmad.kind)

        if result[^1].kind == nkError:
          hasError = true
    of nkVarTuple:
      checkMinSonsLen(a, 3, c.config)

      # no pragmas for nkVarTuple so jump straight to sem

      # xxx: we don't allow pragmas in nkVarTuple case as they're poorly
      #      thought out. the whole thing needs to be rethought where pragmas
      #      that apply to the whole const, let, or var (eg: compileTime or ast
      #      transforms) vs ones that apply to the symbol or its type. prior
      #      to this restriction you got compiler crashes
      #
      #      this is enforced in `semNormalizedConst` and
      #      `semNormalizedLetOrVar` at time of writing

      let singletonTupleNode = copyNode(n)
      singletonTupleNode.info = a.info # set the info to the tuple start

      singletonTupleNode.add a

      result.add:
        if symkind == skConst:
          semNormalizedConst(c, singletonTupleNode)
        else:
          semNormalizedLetOrVar(c, singletonTupleNode, symkind)
    of nkError:
      result.add a
    else:
      # TODO ill formed ast
      result.add:
        c.config.newError(a, PAstDiag(kind: adSemIllformedAstExpectedOneOf,
                                      expectedKinds: allowedDefKinds))

    if result[^1].kind == nkError:
      hasError = true

  if result.kind == nkStmtList and result.len == 1:
    result = result[0] # unpack the result

  if hasError and result.kind != nkError:
    result = c.config.wrapError(result)


include semfields

proc symForVar(c: PContext, n: PNode): PSym =
  # TODO: replace with a node return variant that can in band errors
  let
    hasPragma = n.kind == nkPragmaExpr
    resultNode = newSymGNode(skForVar, (if hasPragma: n[0] else: n), c)
    semmedNode = if hasPragma: copyNodeWithKids(n) else: resultNode

  result = getDefNameSymOrRecover(resultNode)
  styleCheckDef(c.config, result)

  if hasPragma:
    let pragma = pragmaDecl(c, result, n[1], forVarPragmas)
    if pragma.kind == nkError:
      semmedNode[0] = resultNode
      semmedNode[1] = pragma

  if resultNode.kind == nkError or hasPragma and semmedNode[1].kind == nkError:
    result = newSym(skError, result.name, nextSymId(c.idgen), result.owner,
                    n.info)
    result.typ = c.errorType
    result.ast = c.config.wrapError(semmedNode)

proc semSingleForVar(c: PContext, formal: PType, view: ViewTypeKind, n: PNode): PNode =
  ## Semantically analyses a single definition of a variable in the context of
  ## a ``for`` statement
  addInNimDebugUtils(c.config, "semSingleForVar", n, result)

  let v = symForVar(c, n)
  if v.kind == skError:
    return v.ast

  if getCurrOwner(c).kind == skModule:
    incl(v.flags, sfGlobal)

  if formal.kind in {tyVar, tyLent}:
    # the element is already of view type
    # TODO: it might make sense to reject the code if a tuple element is a view
    #       with different mutability than the enclosing tuple, e.g.
    #       ``var (int, lent int)``
    v.typ = formal
  else:
    # the element is not a view -- turn it into one if requested
    case view
    of noView:
      v.typ = formal
    of immutableView:
      v.typ = newTypeS(tyLent, c)
      v.typ.add formal
    of mutableView:
      v.typ = newTypeS(tyVar, c)
      v.typ.add formal

  if sfGenSym notin v.flags and not isDiscardUnderscore(v):
    addDecl(c, v)
  elif v.owner == nil:
    v.owner = getCurrOwner(c)

  result = newSymNode(v)

func inheritViewKind(t: PType, prev: ViewTypeKind): ViewTypeKind =
  case prev
  of noView:
    case t.kind
    of tyLent: immutableView
    of tyVar:  mutableView
    else:      noView
  of immutableView, mutableView:
    prev

proc semForVar(c: PContext, formal: PType, view: ViewTypeKind, n: PNode): PNode

proc semForVarUnpacked(c: PContext, formal: PType, view: ViewTypeKind,
                       n: PNode, len: Natural): PNode =
  ## Semantically analyse an unpacking expression in a ``for``-loop header,
  ## which means creating and typing the symbols, while applying the view-ness
  ## of unpacked tuples to their elements
  addInNimDebugUtils(c.config, "semForVarUnpacked", n, result)
  assert n.kind in {nkVarTuple, nkForStmt}

  if formal.kind != tyTuple:
    return newError(c.config, n,
                    PAstDiag(kind: adSemWrongNumberOfVariables,
                             varsExpected: 3,
                             varsGiven: n.len))
  elif len != formal.len:
    return newError(c.config, n,
                    PAstDiag(kind: adSemWrongNumberOfVariables,
                             varsExpected: formal.len,
                             varsGiven: len))

  # analyse all elements:
  var hasError = false
  for i in 0..<len:
    n[i] = semForVar(c, formal[i], view, n[i])
    hasError = hasError or n[i].isError

  result =
    if hasError: c.config.wrapError(n)
    else:        n

proc semForVar(c: PContext, formal: PType, view: ViewTypeKind, n: PNode): PNode =
  ## Semantically analyses a single definition of variable in the context of
  ## a ``for``-loop statement header.
  ## `view` is relevant when typing symbols resulting from tuple unpacking --
  ## unpacking a ``var|lent`` tuple turns each element (that is not a view
  ## itself) into a view with the same mutability
  if n.kind == nkVarTuple:
    # an unpacked tuple
    checkMinSonsLen(n, 3, c.config)

    let
      view = inheritViewKind(formal, noView)
      typ = formal.skipTypes({tyGenericInst, tyAlias, tyLent, tyVar})

    semForVarUnpacked(c, typ, view, n, n.len - 1)
  else:
    semSingleForVar(c, formal, view, n)

proc implicitIterator(c: PContext, it: string, arg: PNode): PNode =
  result = newNodeI(nkCall, arg.info)
  result.add(newIdentNode(getIdent(c.cache, it), arg.info))
  if arg.typ != nil and arg.typ.kind in {tyVar, tyLent}:
    result.add newDeref(arg)
  else:
    result.add arg
  result = semExprNoDeref(c, result, {efWantIterator})

proc semForVars(c: PContext, n, call: PNode; flags: TExprFlags): PNode =
  ## Semantically analyses a normal ``for`` statement
  addInNimDebugUtils(c.config, "semForVars", n, result, flags)

  # note: despite the implementation here supporting an infinite number of
  # nested unpacking, the parser does not, so the maximum unpacking depth is
  # two:
  #
  # .. code-block:: nim
  #
  #   for x, (y, z) in ...: ...

  result = copyNodeWithKids(n)

  var hasError = call.kind == nkError
  let isCallExpr = call.kind in nkCallKinds

  result[^2] = call

  if isCallExpr and isClosureIterator(call[0].typ.skipTypes(abstractInst)):
    # first class iterator
    discard
  elif not isCallExpr or call[0].kind != nkSym or
       call[0].sym.kind != skIterator:
    if n.len == 3:
      result[^2] = implicitIterator(c, "items", call)
    elif n.len == 4:
      result[^2] = implicitIterator(c, "pairs", call)
    else:
      result[^2] = c.config.newError(call,
                              PAstDiag(kind: adSemForExpectedIterator))
    hasError = result[^2].isError or hasError

  let formal = result[^2].typ

  # ``n.len == 3`` means that there is one for loop variable and thus no
  # (direct) tuple unpacking. There can still be a ``nkVarTuple`` however
  if result.len == 3:
    # we're not unpacking, so pass ``noView``
    result[0] = semForVar(c, formal, noView, n[0])
  else:
    let typ = formal.skipTypes({tyGenericInst, tyAlias, tyLent, tyVar})
    result = semForVarUnpacked(c, typ, inheritViewKind(formal, noView), result,
                               n.len - 2)

    if result.isError:
      return

  inc(c.execCon.nestedLoopCounter)
  openScope(c)
  block:
    var body = semExprBranch(c, result[^1], flags)
    if efInTypeof notin flags:
      body = discardCheck(c, body, flags)
      hasError = hasError or body.isError

    result[^1] = body

  closeScope(c)
  dec(c.execCon.nestedLoopCounter)

  if hasError:
    result = c.config.wrapError(result)
  elif result[^1].typ == c.enforceVoidContext:
    # propagate any enforced VoidContext:
    result.typ = c.enforceVoidContext
  elif efInTypeof in flags:
    result.typ = result.lastSon.typ

proc isTrivalStmtExpr(n: PNode): bool =
  for i in 0..<n.len-1:
    if n[i].kind notin {nkEmpty, nkCommentStmt}:
      return false
  result = true

proc semFor(c: PContext, n: PNode; flags: TExprFlags): PNode =
  addInNimDebugUtils(c.config, "semFor", n, result, flags)
  checkMinSonsLen(n, 3, c.config)
  openScope(c)

  var call = semExprNoDeref(c, n[^2], {efWantIterator})
  if call.kind == nkStmtListExpr and isTrivalStmtExpr(call):
    call = call.lastSon

  let isCallExpr = call.kind in nkCallKinds

  if isCallExpr and call[0].kind == nkSym and
      call[0].sym.magic in {mFields, mFieldPairs}:
    result = semForFields(c, n, call, flags)
  else:
    result = semForVars(c, n, call, flags)

  closeScope(c)

import compiler/ast/typesrenderer

proc semCaseMatcher(c: PContext, n: PNode, flags: TExprFlags): PNode =
  result = n
  let matchTyp = n[0].typ
  var
    covered: IntSet
    typ = commonTypeBegin

  for i, b in branches(n):
    var binding: PNode
    var branchType: PType
    case b.kind
    of nkOfBranch:
      checkMinSonsLen(b, 2, c.config)
      proc semLabel(c: PContext, n: PNode, typ: PType): PNode =
        let s = semTypeIdent(c, n)
        # does the type belong to the matched-over case object?
        block check:
          for x in typ.sons.items:
            assert x.kind == tyObject
            if sameObjectTypes(x, s.typ.skipTypes({tyDistinct})):
              break check # it does

          # it doesn't
          result = c.config.newError(n, PAstDiag(kind: adSemNotACasePart, typ: s.typ))
          localReport(c.config, result)
          return

        result = newSymNode(s, n.info)

      proc assignBranchType(c: PContext, covered: var IntSet, branchType: var PType, n: PNode) =
        let ltyp = n.typ
        let base = n.typ.skipTypes({tyDistinct})
        if containsOrIncl(covered, n.sym.position):
          localReport(c.config, n, reportStr(rsemUserError, "duplicate label"))

        if branchType == nil:
          branchType = ltyp
        elif branchType == c.voidType:
          discard "keep as is"
        elif branchType.kind == tyDistinct:
          if branchType.base != base:
            # the types cannot be used in the same matcher branch
            branchType = c.voidType
          else:
            # fall back to the non-distinct type
            branchType = branchType.base
        elif branchType != base:
          # the types cannot be used in the same matcher branch
          branchType = c.voidType

      # analyse the labels:
      for j in 0..<b.len-2:
        b[j] = semLabel(c, b[j], matchTyp)
        if result.kind != nkError:
          assignBranchType(c, covered, branchType, b[j])

      # the last label might be a `T as x`:
      if b[^2].kind == nkInfix:
        binding = b[^2][2]
        b[^2] = semLabel(c, b[^2][1], matchTyp)
      else:
        b[^2] = semLabel(c, b[^2], matchTyp)

      if b[^2].kind != nkError:
        assignBranchType(c, covered, branchType, b[^2])
    of nkElse:
      checkSonsLen(b, 1, c.config)
      branchType = c.voidType
    else:
      semReportIllformedAst(c.config, b, {nkOfBranch, nkElse})

    if binding != nil:
      if branchType == c.voidType:
        # cannot use a binding for a matcher that matches different types:
        localReport(c.config, binding, reportStr(rsemUserError, "cannot use binding"))
        binding = nil
      else:
        binding = newSymGNode(skLet, binding, c)
        if binding.kind == nkError:
          localReport(c.config, binding)
    elif branchType != c.voidType and n[0].kind == nkSym:
      # for a ``case s`` matcher, a binding with `s` as the name is added
      # to each branch without a user-defined binding
      binding = newSymNode(newSym(skLet, n[0].sym.name, nextSymId c.idgen,
                                  getCurrOwner(c), n[0].info))

    openScope(c)
    if binding != nil:
      if binding.kind != nkError:
        # the type of the binding on whether the source expression is mutable or
        # not
        case isAssignable(getCurrOwner(c), n[0], false)
        of arLValue, arLocalLValue:
          binding.typ = makeVarType(c, branchType, tyVar)
        else:
          binding.typ = makeVarType(c, branchType, tyLent)
        binding.sym.typ = binding.typ
        addDecl(c, binding.sym) # add to scope

      # insert the binding before the body
      b.sons.insert(binding, b.len - 1)
    b[^1] = semExprBranch(c, b[^1], flags)
    typ = commonType(c, typ, b[^1])
    closeScope(c)

  if n[^1].kind != nkElse and covered.len != lengthOrd(c.config, matchTyp.n[0].typ):
    # not all labels were covered, add a default branch
    # TODO: do this at a later stage (e.g., transf)
    # TODO: emit a proper raise statement
    result.add newTreeI(nkElse, n.info, newTreeI(nkRaiseStmt, n.info, c.graph.emptyNode))

  if isEmptyType(typ) or typ.kind in {tyNil, tyUntyped}:
    for i in 1..<n.len:
      n[i][^1] = discardCheck(c, n[i][^1], flags)
      if n[i][^1].isError:
        return wrapError(c.config, n)
    # propagate any enforced VoidContext:
    if typ == c.enforceVoidContext:
      result.typ = c.enforceVoidContext
  else:
    for i in 1..<n.len:
      var it = n[i]
      let j = it.len-1
      if not endsInNoReturn(it[j]):
        it[j] = fitNode(c, typ, it[j], it[j].info)
    result.typ = typ

proc semCase(c: PContext, n: PNode; flags: TExprFlags): PNode =
  checkMinSonsLen(n, 2, c.config)
  result = copyNodeWithKids(n)
  openScope(c)
<<<<<<< HEAD
  pushCaseContext(c, n)
  n[0] = semExprWithType(c, n[0])

  if n[0].typ.kind == tyCase:
    result = semCaseMatcher(c, n, flags)
    closeScope(c)
    popCaseContext(c)
    return

=======
  result[0] = semExprWithType(c, n[0]) # selector operand
  let selector = result[0].typ
>>>>>>> 29dc0c77
  var chckCovered = false
  var covered: Int128 = toInt128(0)
  var typ = commonTypeBegin
  var hasElse = false
  let caseTyp = skipTypes(selector, abstractInst-{tyTypeDesc})
  const shouldChckCovered = {tyInt..tyInt64, tyChar, tyEnum, tyUInt..tyUInt64, tyBool}
  case caseTyp.kind
  of shouldChckCovered:
    chckCovered = true
  of tyRange:
    if skipTypes(caseTyp[0], abstractInst).kind in shouldChckCovered:
      chckCovered = true
  of tyFloat..tyFloat64, tyString:
    discard "not all possible values have to be covered"
  else:
    closeScope(c)
    result[0] = c.config.newError(result[0],
                          PAstDiag(kind: adSemSelectorMustBeOfCertainTypes))
    result = c.config.wrapError(result)
    return

  pushCaseContext(c, result) # push the in-progress case context
  for i in 1..<n.len:
    setCaseContextIdx(c, i)
    let x = n[i]
    when defined(nimsuggest):
      if c.config.ideCmd == ideSug and c.config.m.trackPos == x.info and caseTyp.kind == tyEnum:
        suggestEnum(c, x, caseTyp)
    case x.kind
    of nkOfBranch:
      let branch = semCaseBranch(c, selector, x, covered)
      result[i] = branch
      checkBranchForOverlap(c, result, i, result[i].len - 1)
      # the branch node might be inspected from within the body, so make sure
      # it is syntactically valid prior to the analysis
      branch.add c.graph.emptyNode
      branch[^1] = semExprBranchScope(c, x[^1])
    of nkElifBranch:
      chckCovered = false
      checkSonsLen(x, 2, c.config)
      openScope(c)
      let branch = shallowCopy(x)
      branch[0] = forceBool(c, semExprWithType(c, x[0]))
      branch[1] = semExprBranch(c, x[1])
      closeScope(c)
      result[i] = branch
    of nkElse:
      checkSonsLen(x, 1, c.config)
      let branch = shallowCopy(x)
      branch[0] = semExprBranchScope(c, x[0])
      result[i] = branch
      if (chckCovered and covered == toCover(c, selector)) or hasElse:
        localReport(c.config, x.info, SemReport(kind: rsemUnreachableElse))
      hasElse = true
      chckCovered = false
    else:
      semReportIllformedAst(c.config, x, {nkElse, nkElifBranch, nkOfBranch})

    # update the expression type:
    typ = commonType(c, typ, result[i][^1])

  if chckCovered:
    if covered == toCover(c, selector):
      hasElse = true
    elif selector.skipTypes(abstractRange).kind in {tyEnum, tyChar}:
      localReport(c.config, result, SemReport(
        kind: rsemMissingCaseBranches,
        nodes: formatMissingBranches(c, result)))

    else:
      localReport(c.config, result, reportSem rsemMissingCaseBranches)

  popCaseContext(c)
  closeScope(c)
  if isEmptyType(typ) or typ.kind in {tyNil, tyUntyped} or
      (not hasElse and efInTypeof notin flags):
    for _, it in branches(result):
      it[^1] = discardCheck(c, it[^1], flags)

    # propagate any enforced VoidContext:
    if typ == c.enforceVoidContext:
      result.typ = c.enforceVoidContext
  else:
    for i, it in branches(result):
      let j = it.len-1
      if not endsInNoReturn(it[j]):
        it[j] = fitNode(c, typ, it[j], it[j].info)

    result.typ = typ

  # wrap in an error, if necessary:
  for _, b in branches(result):
    # check a single layer, everything else had error propagated already
    for it in b.items:
      if it.kind == nkError:
        return c.config.wrapError(result)

proc semRaise(c: PContext, n: PNode): PNode =
  checkSonsLen(n, 1, c.config)
  result = shallowCopy(n)
  case n[0].kind
  of nkEmpty:
    # make sure to copy, the nfSem flag needs to be included
    result[0] = copyNode(n[0])
    result[0].flags.incl nfSem
  else:
    result[0] = semExprWithType(c, n[0])
    let typ = result[0].typ
    if result[0].kind == nkError:
      result = c.config.wrapError(result)
    elif not isImportedException(typ, c.config):
      let refTyp = typ.skipTypes({tyAlias, tyGenericInst})
      if refTyp.kind != tyRef:
        result = c.config.newError(result,
          PAstDiag(kind: adSemCannotBeRaised))
      elif not isException(refTyp.lastSon):
        result = c.config.newError(result,
          PAstDiag(kind: adSemCannotRaiseNonException))

proc addGenericParamListToScope(c: PContext, n: PNode) =
  if n.kind != nkGenericParams:
    semReportIllformedAst(c.config, n, {nkGenericParams})

  for i in 0..<n.len:
    var a = n[i]
    if a.kind == nkSym:
      addDecl(c, a.sym)
    else:
      semReportIllformedAst(c.config, a, {nkSym})

proc typeSectionTypeName(c: PContext; n: PNode): PNode =
  if n.kind == nkPragmaExpr:
    if n.len == 0:
      semReportIllformedAst(c.config, n, {nkPragmaExpr})

    result = n[0]
  else:
    result = n
  if result.kind != nkSym:
    semReportIllformedAst(c.config, n, {nkSym})

proc typeDefLeftSidePass(c: PContext, typeSection: PNode, i: int) =
  let typeDef = typeSection[i]
  checkSonsLen(typeDef, 3, c.config)
  var name = typeDef[0]
  var s: PSym
  if name.kind == nkDotExpr and typeDef[2].kind == nkObjectTy:
    let
      pkgName = legacyConsiderQuotedIdent(c, name[0], nil)
      typName = legacyConsiderQuotedIdent(c, name[1], nil)
      pkg = c.graph.packageSyms.strTableGet(pkgName)
    if pkg.isNil or pkg.kind != skPackage:
      localReport(c.config, name.info, reportStr(
        rsemUnknownPackageName, pkgName.s))

    else:
      let typsym = c.graph.packageTypes.strTableGet(typName)
      if typsym.isNil:
        s = semIdentDef(c, name[1], skType)
        s.typ = newTypeS(tyObject, c)
        s.typ.sym = s
        # until the type is completed, the size and alignment are treated as
        # unknown
        s.typ.size = szUnknownSize
        s.typ.align = szUnknownSize
        s.flags.incl sfForward
        c.graph.packageTypes.strTableAdd s
        addInterfaceDecl(c, s)
      elif typsym.kind == skType and sfForward in typsym.flags:
        s = typsym
        addInterfaceDecl(c, s)
      else:
        localReport(c.config, name.info, reportSym(
          rsemTypeCannotBeForwarded, typsym))

        s = typsym
  else:
    s = semIdentDef(c, name, skType)
    s.typ = newTypeS(tyForward, c)
    s.typ.sym = s             # process pragmas:
    if name.kind == nkPragmaExpr:
      let rewritten = semAnnotation(c, addr name[1], typeDef, {efNoSemCheck})
      if rewritten != nil:
        typeSection[i] = rewritten
        typeDefLeftSidePass(c, typeSection, i)
        return
      name[1] = pragmaDecl(c, s, name[1], typePragmas)
      # check if we got any errors and if so report them
      for e in ifErrorWalkErrors(c.config, name[1]):
        localReport(c.config, e)

    if typeDef[1].kind != nkEmpty:
      # the type is generic. So that the right-side pass can easily
      # detect forwarded generic types, we mark the ``tyForward``
      # type
      s.typ.flags.incl tfHasMeta

    if sfForward in s.flags:
      # check if the symbol already exists:
      let pkg = c.module.owner
      if not isTopLevel(c) or pkg.isNil:
        localReport(c.config, name, reportSem rsemPackageRequiresToplevel)
      else:
        let typsym = c.graph.packageTypes.strTableGet(s.name)
        if typsym != nil:
          if sfForward notin typsym.flags or sfNoForward notin typsym.flags:
            typeCompleted(typsym)
            typsym.info = s.info
          else:
            localReport(c.config, name.info, reportSymbols(
              rsemDoubleCompletionOf, @[typsym, s]))

          s = typsym
    # add it here, so that recursive types are possible:
    if sfGenSym notin s.flags:
      addInterfaceDecl(c, s)

    elif s.owner == nil:
      s.owner = getCurrOwner(c)

  if name.kind == nkPragmaExpr:
    typeDef[0][0] = newSymNode(s)
  else:
    typeDef[0] = newSymNode(s)

proc typeSectionLeftSidePass(c: PContext, n: PNode) =
  # process the symbols on the left side for the whole type section, before
  # we even look at the type definitions on the right
  for i in 0..<n.len:
    var a = n[i]
    when defined(nimsuggest):
      if c.config.cmd == cmdIdeTools:
        inc c.inTypeContext
        suggestStmt(c, a)
        dec c.inTypeContext
    if a.kind == nkCommentStmt: continue
    if a.kind != nkTypeDef:
      semReportIllformedAst(c.config, a, {nkTypeDef})

    typeDefLeftSidePass(c, n, i)

proc checkCovariantParamsUsages(c: PContext; genericType: PType) =
  var body = genericType[^1]

  proc traverseSubTypes(c: PContext; t: PType): bool =
    result = false
    template subresult(r) =
      let sub = r
      result = result or sub

    case t.kind
    of tyGenericParam:
      t.flags.incl tfWeakCovariant
      return true
    of tyObject:
      for field in t.n:
        subresult traverseSubTypes(c, field.typ)
    of tyArray:
      return traverseSubTypes(c, t[1])
    of tyProc:
      for subType in t.sons:
        if subType != nil:
          subresult traverseSubTypes(c, subType)
      if result:
        c.config.localReport(genericType.sym.info, reportTyp(
          rsemExpectedInvariantParam, t))
    of tySequence:
      return traverseSubTypes(c, t[0])
    of tyGenericInvocation:
      let targetBody = t[0]
      for i in 1..<t.len:
        let param = t[i]
        if param.kind == tyGenericParam:
          if tfCovariant in param.flags:
            let formalFlags = targetBody[i-1].flags
            if tfCovariant notin formalFlags:
              c.config.localReport(genericType.sym.info, reportSym(
                rsemCovariantUsedAsNonCovariant, param.sym))
            elif tfWeakCovariant in formalFlags:
              param.flags.incl tfWeakCovariant
            result = true
          elif tfContravariant in param.flags:
            let formalParam = targetBody[i-1].sym
            if tfContravariant notin formalParam.typ.flags:
              c.config.localReport(genericType.sym.info, reportSym(
                rsemContravariantUsedAsNonCovariant, param.sym))
            result = true
        else:
          subresult traverseSubTypes(c, param)
    of tyAnd, tyOr, tyNot, tyStatic, tyBuiltInTypeClass, tyCompositeTypeClass:
      c.config.localReport(genericType.sym.info, reportTyp(
        rsemNonInvariantCannotBeUsedWith, t))
    of tyUserTypeClass, tyUserTypeClassInst:
      c.config.localReport(genericType.sym.info, reportTyp(
        rsemNonInvariantCnnnotBeUsedInConcepts, t))
    of tyTuple:
      for fieldType in t.sons:
        subresult traverseSubTypes(c, fieldType)
    of tyPtr, tyRef, tyVar, tyLent:
      if t.base.kind == tyGenericParam: return true
      return traverseSubTypes(c, t.base)
    of tyDistinct, tyAlias, tySink:
      return traverseSubTypes(c, t.lastSon)
    of tyGenericInst:
      internalError(c.config, "???")
    else:
      discard
  discard traverseSubTypes(c, body)

proc typeSectionRightSidePass(c: PContext, n: PNode) =
  for i in 0..<n.len:
    var a = n[i]
    if a.kind == nkCommentStmt: continue
    if a.kind != nkTypeDef:
      semReportIllformedAst(c.config, a, {nkTypeDef})

    checkSonsLen(a, 3, c.config)
    let name = typeSectionTypeName(c, a[0])
    var s = name.sym
    if s.magic == mNone and a[2].kind == nkEmpty:
      localReport(c.config, a.info, reportSym(
        rsemImplementationExpected, s))

    if s.magic != mNone:
      processMagicType(c, s)

    if a[1].kind != nkEmpty:
      # We have a generic type declaration here. In generic types,
      # symbol lookup needs to be done here.
      openScope(c)
      pushOwner(c, s)
      if s.magic == mNone: s.typ.kind = tyGenericBody
      # exclude the meta-flag included during the left-side pass:
      s.typ.flags.excl tfHasMeta
      s.typ.n = semGenericParamList(c, a[1], s.typ)
      a[1] = s.typ.n
      s.typ.size = -1 # could not be computed properly
      # we fill it out later. For magic generics like 'typdesc', it won't be
      # filled so we use tyNone instead of nil to not crash for expressions like
      # ``static type``
      rawAddSon(s.typ, newTypeS(tyNone, c))
      s.ast = a
      # magic type definitions are allowed to not have a body on the right
      if s.magic == mNone or a[2].kind != nkEmpty:
        inc c.inGenericContext
        var body = semTypeNode(c, a[2], nil)
        dec c.inGenericContext
        body.sym = s
        body.size = -1 # could not be computed properly
        s.typ[^1] = body
        if tfCovariant in s.typ.flags:
          checkCovariantParamsUsages(c, s.typ)
          # XXX: This is a temporary limitation:
          # The codegen currently produces various failures with
          # generic imported types that have fields, but we need
          # the fields specified in order to detect weak covariance.
          if sfImportc in s.flags:
            var body = s.typ.lastSon
            if body.kind == tyObject:
              # erases all declared fields
              body.n.sons = @[]

      popOwner(c)
      closeScope(c)
    elif a[2].kind != nkEmpty:
      # process the type's body:
      pushOwner(c, s)
      var t = semTypeNode(c, a[2], s.typ)
      
      if t.kind == tyError and t.n.isError:
        # we've got a tyError with a report in n
        # xxx: we should probably propagate tyError like nkError
        c.config.localReport(t.n)
      
      if s.typ == nil:
        s.typ = t
      elif t != s.typ and (s.typ == nil or s.typ.kind != tyAlias):
        # this can happen for e.g. tcan_alias_specialised_generic:
        assignType(s.typ, t)
      s.ast = a
      popOwner(c)
      # If the right hand side expression was a macro call we replace it with
      # its evaluated result here so that we don't execute it once again in the
      # final pass
      if a[2].kind in nkCallKinds:
        incl a[2].flags, nfSem # bug #10548
    
    if sfExportc in s.flags and s.typ.kind == tyAlias:
      localReport(c.config, name.info, reportSym(
        rsemUnexpectedExportcInAlias, s))

    if tfBorrowDot in s.typ.flags and s.typ.skipTypes({tyGenericBody}).kind != tyDistinct:
      excl s.typ.flags, tfBorrowDot
      localReport(c.config, name.info, reportSym(
        rsemExpectedDistinctForBorrow, s))

    let aa = a[2]
    if aa.kind in {nkRefTy, nkPtrTy} and aa.len == 1 and
       aa[0].kind == nkObjectTy:
      # give anonymous object a dummy symbol:
      var st = s.typ
      if st.kind == tyGenericBody: st = st.lastSon
      c.config.internalAssert st.kind in {tyPtr, tyRef}
      c.config.internalAssert st.lastSon.sym == nil
      incl st.flags, tfRefsAnonObj
      let obj = newSym(skType, getIdent(c.cache, s.name.s & ":ObjectType"),
                       nextSymId c.idgen, getCurrOwner(c), s.info)
      let symNode = newSymNode(obj)
      obj.ast = a.shallowCopy
      case a[0].kind
        of nkSym: obj.ast[0] = symNode
        of nkPragmaExpr:
          obj.ast[0] = a[0].shallowCopy
          obj.ast[0][0] = symNode
          obj.ast[0][1] = a[0][1]
        else: assert(false)
      obj.ast[1] = a[1]
      obj.ast[2] = a[2][0]
      if sfPure in s.flags:
        obj.flags.incl sfPure
      obj.typ = st.lastSon
      st.lastSon.sym = obj

proc typeSectionFinalPass(c: PContext, n: PNode) =
  for i in 0..<n.len:
    var a = n[i]
    if a.kind == nkCommentStmt: continue
    let name = typeSectionTypeName(c, a[0])
    var s = name.sym
    # check the style here after the pragmas have been processed:
    styleCheckDef(c.config, s)
    # compute the type's size and check for illegal recursions:
    if a[1].kind == nkEmpty:
      var x = a[2]
      if x.kind in nkCallKinds and nfSem in x.flags:
        discard "already semchecked, see line marked with bug #10548"
      else:
        while x.kind in {nkStmtList, nkStmtListExpr} and x.len > 0:
          x = x.lastSon
        # we need the 'safeSkipTypes' here because illegally recursive types
        # can enter at this point, see bug #13763
        if x.kind notin {nkObjectTy, nkDistinctTy, nkEnumTy, nkEmpty, nkRecCase} and
            s.typ.safeSkipTypes(abstractPtrs).kind notin {tyObject, tyEnum}:
          # type aliases are hard:
          var t = semTypeNode(c, x, nil)
          assert t != nil
          if s.typ != nil and s.typ.kind notin {tyAlias, tySink}:
            if t.kind in {tyProc, tyGenericInst} and not t.isMetaType:
              assignType(s.typ, t)
              s.typ.itemId = t.itemId
            elif t.kind in {tyObject, tyEnum, tyDistinct}:
              assert s.typ != nil
              assignType(s.typ, t)
              s.typ.itemId = t.itemId     # same id
        checkConstructedType(c.config, s.info, s.typ)

        # fix bug #5170, bug #17162, bug #15526: ensure locally scoped types get a unique name:
        if s.typ.kind in {tyEnum, tyRef, tyObject} and not isTopLevel(c):
          incl(s.flags, sfGenSym)

proc semTypeSection(c: PContext, n: PNode): PNode =
  ## Processes a type section. This must be done in separate passes, in order
  ## to allow the type definitions in the section to reference each other
  ## without regard for the order of their definitions.
  if nfSem notin n.flags:
    inc c.inTypeContext
    typeSectionLeftSidePass(c, n)
    typeSectionRightSidePass(c, n)
    typeSectionFinalPass(c, n)
    dec c.inTypeContext
  result = n

proc semParamList(c: PContext, n, genericParams: PNode, kind: TSymKind): PType =
  semProcTypeNode(c, n, genericParams, nil, kind)

proc addParams(c: PContext, n: PNode) =
  for i in 1..<n.len:
    if n[i].kind == nkSym:
      addParamOrResult(c, n[i].sym)
    else:
      semReportIllformedAst(c.config, n[i], {nkSym})

proc semBorrow(c: PContext, n: PNode, s: PSym) =
  # search for the correct alias:
  var b = searchForBorrowProc(c, c.currentScope.parent, s)
  if b != nil:
    # store the alias:
    n[bodyPos] = newSymNode(b)
    # Carry over the original symbol magic, this is necessary in order to ensure
    # the semantic pass is correct
    s.magic = b.magic
    if b.typ != nil and b.typ.len > 0:
      s.typ.n[0] = b.typ.n[0]
    s.typ.flags = b.typ.flags
  else:
    localReport(c.config, n, reportSem rsemBorrowTargetNotFound)

proc addResult(c: PContext, n: PNode, t: PType) =
  template genResSym(s) =
    var s = newSym(skResult, getIdent(c.cache, "result"), nextSymId c.idgen,
                   getCurrOwner(c), n.info)
    s.typ = t
    incl(s.flags, sfUsed)

  proc replaceResultNode(n: PNode, sRes: PSym, rNode: PNode) =
    ## Replace nodes that are (skResult) symbols to r(eplacement)Node.
    for i in 0..<n.safeLen:
      case n[i].kind
      of nkSym:
        if n[i].sym == sRes:
          n[i] = rNode
      of nkWithSons:
        replaceResultNode(n[i], sRes, rNode)
      of nkWithoutSons - {nkSym}:
        discard

  if t != nil:
    if n.len > resultPos and n[resultPos] != nil:
      if n[resultPos].sym.kind != skResult:
        localReport(c.config, n, reportSem rsemIncorrectResultProcSymbol)

      if n[resultPos].sym.owner != getCurrOwner(c):
        # re-write result with new ownership, and re-write the proc accordingly
        let sResSym = n[resultPos].sym
        genResSym(s)
        n[resultPos] = newSymNode(s)
        replaceResultNode(n, sResSym, n[resultPos])
      c.p.resultSym = n[resultPos].sym
    else:
      genResSym(s)
      c.p.resultSym = s
      n.add newSymNode(c.p.resultSym)
    addParamOrResult(c, c.p.resultSym)


proc semProcAnnotation(c: PContext, prc: PNode): PNode =
  let n = prc[pragmasPos]
  if n == nil or n.kind == nkEmpty: return
  # we transform `proc p {.m, rest.}` into `m(do: proc p {.rest.})` and
  # let the semantic checker deal with it:
  result = semAnnotation(c, addr prc[pragmasPos], prc, {})

proc semInferredLambda(c: PContext, pt: TIdTable, n: PNode): PNode {.nosinks.} =
  ## used for resolving 'auto' in lambdas based on their callsite
  addInNimDebugUtils(c.config, "semInferredLambda", n, result)
  var n = n
  let original = n[namePos].sym
  let s = original #copySym(original, false)
  #incl(s.flags, sfFromGeneric)
  #s.owner = original

  n = instantiateTypesInBody(c, pt, n, original)
  result = n
  s.ast = result
  n[namePos].sym = s
  n[genericParamsPos] = c.graph.emptyNode
  # for LL we need to avoid wrong aliasing
  n[paramsPos] = newNodeI(nkFormalParams, n[paramsPos].info, n.typ.n.len)
  for i, p in n.typ.n.pairs:
    n[paramsPos][i] =
      case i
      of 0: # return type
        newNodeIT(nkType, n.info, n.typ[0])
      else: # copy instantiated parameters
        n.typ.n[i]
  s.typ = n.typ
  let params = n.typ.n
  for i in 1..<params.len:
    if params[i].typ.kind in {tyTypeDesc, tyGenericParam,
                              tyFromExpr}+tyTypeClasses:
      localReport(c.config, params[i].info, reportSym(
        rsemCannotInferTypeOfParameter, params[i].sym))
    #params[i].sym.owner = s
  openScope(c)
  pushOwner(c, s)
  addParams(c, params)
  pushProcCon(c, s)
  addResult(c, n, n.typ[0])
  s.ast[bodyPos] = hloBody(c, semProcBody(c, n[bodyPos]))
  s.ast[bodyPos] = foldInAst(c.module, s.ast[bodyPos], c.idgen, c.graph)
  trackProc(c, s, s.ast[bodyPos])
  popProcCon(c)
  popOwner(c)
  closeScope(c)
  # alternative variant (not quite working):
  # var prc = arg[0].sym
  # let inferred = c.semGenerateInstance(c, prc, m.bindings, arg.info)
  # result = inferred.ast
  # result.kind = arg.kind

proc activate(c: PContext, n: PNode) =
  # XXX: This proc is part of my plan for getting rid of
  # forward declarations. stay tuned.
  when false:
    # well for now it breaks code ...
    case n.kind
    of nkLambdaKinds:
      discard semLambda(c, n, {})
    of nkCallKinds:
      for i in 1..<n.len: activate(c, n[i])
    else:
      discard

proc maybeAddResult(c: PContext, s: PSym, n: PNode) =
  if s.typ[0] != nil and not isInlineIterator(s.typ):
    addResult(c, n, s.typ[0])

proc canonType(c: PContext, t: PType): PType =
  if t.kind == tySequence:
    result = c.graph.sysTypes[tySequence]
  else:
    result = t

proc semOverride(c: PContext, s: PSym, info: TLineInfo) =
  ## processes the type operation override defined by `s`ymbol, and either
  ## binds the procedure to the appropriate type or reports legacy errors.
  # TODO: change to returning a type that can be traversed for errors,
  #       warnings, etc

  proc prevDestructor(c: PContext; prevOp: PSym; obj: PType; info: TLineInfo) =
    # TODO: fix the typo in these report kinds
    let rk = if sfOverriden in prevOp.flags: rsemRebidingDestructor
             else:                           rsemRebidingImplicitDestructor
    localReport(c.config, info, reportSym(rk, prevOp, typ = obj))

  proc bindTypeHook(c: PContext; s: PSym; info: TLineInfo;
                    op: TTypeAttachedOp) =
    let t = s.typ
    var noError = false
    let cond = case op
               of attachedDestructor:
                 t.len == 2 and t[0].isNil and t[1].kind == tyVar
               of attachedTrace:
                 t.len == 3 and t[0].isNil and t[1].kind == tyVar and
                     t[2].kind == tyPointer
               else:
                 t.len >= 2 and t[0].isNil
    if cond:
      var obj = t[1].skipTypes({tyVar})
      while true:
        incl(obj.flags, tfHasAsgn)
        if obj.kind in {tyGenericBody, tyGenericInst}: obj = obj.lastSon
        elif obj.kind == tyGenericInvocation: obj = obj[0]
        else: break
      if obj.kind in {tyObject, tyDistinct, tySequence, tyString}:
        obj = canonType(c, obj)
        let ao = getAttachedOp(c.graph, obj, op)
        if ao == s:
          discard "forward declared destructor"
        elif ao.isNil and tfCheckedForDestructor notin obj.flags:
          setAttachedOp(c.graph, c.module.position, obj, op, s)
        else:
          prevDestructor(c, ao, obj, info)
        noError = true
        if obj.owner.getModule != s.getModule:
          localReport(c.config, info, reportTyp(
            rsemInseparableTypeBoundOp, obj, sym = s))
    if not noError and sfSystemModule notin s.owner.flags:
      localReport(c.config, info, reportSym(
        rsemUnexpectedTypeBoundOpSignature, s))
    s.flags.incl {sfUsed, sfOverriden}

  let name = s.name.s.normalize
  case name
  of "=destroy":
    bindTypeHook(c, s, info, attachedDestructor)
  of "deepcopy", "=deepcopy":
    if s.typ.len == 2 and
        s.typ[1].skipTypes(abstractInst).kind in {tyRef, tyPtr} and
        sameType(s.typ[1], s.typ[0]):
      # Note: we store the deepCopy in the base of the pointer to mitigate
      # the problem that pointers are structural types:
      var t = s.typ[1].skipTypes(abstractInst).lastSon.skipTypes(abstractInst)
      while true:
        if t.kind == tyGenericBody: t = t.lastSon
        elif t.kind == tyGenericInvocation: t = t[0]
        else: break
      if t.kind in {tyObject, tyDistinct, tyEnum, tySequence, tyString}:
        if getAttachedOp(c.graph, t, attachedDeepCopy).isNil:
          setAttachedOp(c.graph, c.module.position, t, attachedDeepCopy, s)
        else:
          localReport(c.config, info, reportTyp(rsemRebidingDeepCopy, t))
      else:
          localReport(c.config, info, reportTyp(rsemRebidingDeepCopy, t))
      if t.owner.getModule != s.getModule:
        localReport(c.config, info, reportTyp(
          rsemInseparableTypeBoundOp, t, sym = s))
    else:
      localReport(c.config, info, reportSym(
        rsemUnexpectedTypeBoundOpSignature, s))
    s.flags.incl {sfUsed, sfOverriden}
  of "=", "=copy", "=sink":
    if s.magic == mAsgn: return
    s.flags.incl {sfUsed, sfOverriden}
    let t = s.typ
    if t.len == 3 and t[0] == nil and t[1].kind == tyVar:
      var obj = t[1][0]
      while true:
        incl(obj.flags, tfHasAsgn)
        if obj.kind == tyGenericBody:
          obj = obj.lastSon
        elif obj.kind == tyGenericInvocation:
          obj = obj[0]
        else:
          break
      var objB = t[2]
      while true:
        if objB.kind == tyGenericBody: objB = objB.lastSon
        elif objB.kind in {tyGenericInvocation, tyGenericInst}:
          objB = objB[0]
        else: break
      if obj.kind in {tyObject, tyDistinct, tySequence, tyString} and sameType(obj, objB):
        # attach these ops to the canonical tySequence
        obj = canonType(c, obj)
        #echo "ATTACHING TO ", obj.id, " ", s.name.s, " ", cast[int](obj)
        let k = if name == "=" or name == "=copy": attachedAsgn else: attachedSink
        let ao = getAttachedOp(c.graph, obj, k)
        if ao == s:
          discard "forward declared op"
        elif ao.isNil and tfCheckedForDestructor notin obj.flags:
          setAttachedOp(c.graph, c.module.position, obj, k, s)
        else:
          prevDestructor(c, ao, obj, info)
        if obj.owner.getModule != s.getModule:
          localReport(c.config, info, reportTyp(
            rsemInseparableTypeBoundOp, obj, sym = s))
        return
    if sfSystemModule notin s.owner.flags:
      localReport(c.config, info, reportSym(
        rsemUnexpectedTypeBoundOpSignature, s))
  of "=trace":
    if s.magic != mTrace:
      bindTypeHook(c, s, info, attachedTrace)
  else:
    if sfOverriden in s.flags:
      localReport(c.config, info, reportSym(
        rsemExpectedDestroyOrDeepCopyForOverride, s))

proc cursorInProcAux(conf: ConfigRef; n: PNode): bool =
  if inCheckpoint(n.info, conf.m.trackPos) != cpNone: return true
  for i in 0..<n.safeLen:
    if cursorInProcAux(conf, n[i]): return true

proc cursorInProc(conf: ConfigRef; n: PNode): bool =
  if n.info.fileIndex == conf.m.trackPos.fileIndex:
    result = cursorInProcAux(conf, n)

proc hasObjParam(s: PSym): bool =
  var t = s.typ
  for col in 1..<t.len:
    if skipTypes(t[col], skipPtrs).kind == tyObject:
      return true

proc finishMethod(c: PContext, s: PSym) =
  if hasObjParam(s):
    methodDef(c.graph, c.idgen, s)

proc semMethodPrototype(c: PContext; s: PSym; n: PNode) =
  if s.isGenericRoutine:
    let tt = s.typ
    var foundObj = false
    # we start at 1 for now so that tparsecombnum continues to compile.
    # XXX Revisit this problem later.
    for col in 1..<tt.len:
      let t = tt[col]
      if t != nil and t.kind == tyGenericInvocation:
        var x = skipTypes(t[0], {tyVar, tyLent, tyPtr, tyRef, tyGenericInst,
                                 tyGenericInvocation, tyGenericBody,
                                 tyAlias, tySink})
        if x.kind == tyObject and t.len-1 == n[genericParamsPos].len:
          foundObj = true
          addMethodToGeneric(c.graph, c.module.position, x, col, s)
    localReport(c.config, n.info, SemReport(kind: rsemGenericMethodsDeprecated))

    #if not foundObj:
    #  message(c.config, n.info, warnDeprecated, "generic method not attachable to object type is deprecated")
  else:
    # why check for the body? bug #2400 has none. Checking for sfForward makes
    # no sense either.
    # and result[bodyPos].kind != nkEmpty:
    if hasObjParam(s):
      methodDef(c.graph, c.idgen, s)
    else:
      localReport(c.config, n.info, reportSym(
        rsemExpectedObjectForMethod, s))

proc semRoutineName(c: PContext, n: PNode, kind: TSymKind; allowAnon = true): PNode =
  ## Semantically analyse the AST `n` appearing in the name slot of the
  ## definition of a callable
  var s: PSym

  case n.kind
  of nkEmpty:
    if allowAnon:
      s = newSym(kind, c.cache.idAnon, nextSymId c.idgen, c.getCurrOwner, n.info)
      s.flags.incl sfUsed
    else:
      return c.config.newError(n, PAstDiag(kind: adSemExpectedIdentifier))
  of nkSym:
    return newSymGNode(kind, n, c)
  of nkPostfix, nkIdent, nkAccQuoted:
    # do *not* use ``semIdentDef``. It marks the procedure as global even if
    # not at top-level scope. In addition, using it would also allow pragma
    # expressions on the identifier, which is disallowed for the definition of
    # callables
    s = semIdentVis(c, kind, n,
                    allowed = (if c.isTopLevel: {sfExported} else: {}))

    if c.isTopLevel:
      incl(s.flags, sfGlobal)

    suggestSym(c.graph, getIdentLineInfo(n), s, c.graph.usageSym)
    styleCheckDef(c.config, s)
  else:
    # XXX: this should be the resonsibility of the macro sanitizer instead
    return c.config.newError(n, PAstDiag(kind: adSemExpectedIdentifier))

  result = newSymNode(s)

proc semRoutineParams(c: PContext, routine: PNode, formal, generic: PNode, kind: TSymKind): PType =
  ## Semantically analyses the `formal` and `generic` parameter lists, and
  ## initializes the `routine`'s misc slot. If `formal` is a parameter list,
  ## returns the type of the routine as derived from the parameter list --
  ## otherwise, returns `nil`.
  assert routine.kind in callableDefs

  # process parameters:
  # generic parameters, parameters, and also the implicit generic parameters
  # within are analysed. This is often the entirety of their semantic analysis
  # but later we will have to do a check for forward declarations, which can by
  # way of pragmas, default params, and so on invalidate this parsing.
  # Nonetheless, we need to carry out this analysis to perform the search for a
  # potential forward declaration.

  case generic.kind
  of nkEmpty:
    routine[genericParamsPos] = newNodeI(nkGenericParams, routine.info)
  of nkGenericParams:
    # we keep the original params around for better error messages, see
    # issue https://github.com/nim-lang/Nim/issues/1713
    routine[genericParamsPos] = semGenericParamList(c, generic)
  else:
    unreachable(generic.kind)

  # TODO: refactor ``semParamList`` to not modify the input parameter list
  routine[paramsPos] = formal

  result =
    case formal.kind
    of nkFormalParams:
      semParamList(c, routine[paramsPos], routine[genericParamsPos], kind)
    of nkEmpty:
      nil # let the caller handle empty parameter lists
    else:
      unreachable(formal.kind)

  if routine[genericParamsPos].safeLen == 0:
    # if there exist no explicit or implicit generic parameters, then this is
    # at most a nullary generic (generic with no type params). Regardless of
    # whether it's a nullary generic or non-generic, we restore the original.
    # In the case of `nkEmpty` it's non-generic and an empty `nkGeneircParams`
    # is a nullary generic.
    #
    # Remarks about nullary generics vs non-generics:
    # The difference between a non-generic and nullary generic is minor in
    # most cases but there are subtle and significant differences as well.
    # Due to instantiation that generic procs go through, a static echo in the
    # body of a nullary  generic will not be executed immediately, as it's
    # instantiated and not immediately evaluated.
    routine[genericParamsPos] = generic
    routine[miscPos] = c.graph.emptyNode
  else:
    # remember the original generic-parameter list in the misc slot
    routine[miscPos] = newTree(nkBracket, c.graph.emptyNode, generic)

proc checkSpecialOperators(c: PContext, name: PNode): PNode =
  ## Checks whether `name` is that of a special operator, and if yes, whether
  ## the respective special operator is enabled. If not, an error is produced.
  ## If there was no error, `name` is returned.
  assert name.kind == nkSym or defNameErrorNodeAllowsSymUpdate(name)
  let s = name.getDefNameSymOrRecover()
  if s.name.s[0] notin {'.', '('}:
    name
  elif s.name.s in [".", ".()", ".="] and dotOperators notin c.features:
    c.config.newError(name, PAstDiag(kind: adSemDotOperatorsNotEnabled))
  elif s.name.s == "()" and callOperator notin c.features:
    c.config.newError(name, PAstDiag(kind: adSemCallOperatorsNotEnabled))
  else:
    name

func isAnon(cache: IdentCache, s: PSym): bool {.inline.} =
  s.name.id == cache.idAnon.id

proc semProcAux(c: PContext, n: PNode, validPragmas: TSpecialWords,
                flags: TExprFlags = {}): PNode =
  var
    hasError = n[namePos].kind == nkError # XXX: hasError is not yet fully
                                          #      integrated into ``semProcAux``
    s = n[namePos].getDefNameSymOrRecover()
  let isAnon = c.cache.isAnon(s)

  result = shallowCopy(n)
  # copy over the original nodes at the start already. This makes returning
  # early in case of an error easier
  for i in 0..<n.len:
    result[i] = n[i]

  s.ast = result
  s.options = c.config.options
  #s.scope = c.currentScope

  # before compiling the proc params & body, set as current the scope
  # where the proc was declared
  let declarationScope = c.currentScope
  pushOwner(c, s)
  openScope(c)

  # make sure the pattern slot is empty; routines outside of macros and
  # templates can't be used as patterns
  result[patternPos] =
    case n[patternPos].kind
    of nkEmpty:
      newNodeI(nkEmpty, n.info)
    else:
      hasError = true
      c.config.newError(n[patternPos], PAstDiag(kind: adSemUnexpectedPattern))

  s.typ = semRoutineParams(c, result, n[paramsPos], n[genericParamsPos], s.kind)
  if s.typ == nil:
    s.typ = newProcType(c, n.info)

  if tfTriggersCompileTime in s.typ.flags:
    incl(s.flags, sfCompileTime)

  if s.kind == skIterator:
    s.typ.flags.incl(tfIterator)
  elif s.kind == skFunc:
    s.flags.incl sfNoSideEffect
    s.typ.flags.incl tfNoSideEffect

  var (proto, comesFromShadowScope) =
      if isAnon: (nil, false)
      else: searchForProc(c, declarationScope, s)
  if proto == nil and sfForward in s.flags and n[bodyPos].kind != nkEmpty:
    ## In cases such as a macro generating a proc with a gensymmed name we
    ## know `searchForProc` will not find it and sfForward will be set. In
    ## such scenarios the sym is shared between forward declaration and we
    ## can treat the `s` as the proto.
    ## To differentiate between that happening and a macro just returning a
    ## forward declaration that has been typed before we check if the body
    ## is not empty. This has the sideeffect of allowing multiple forward
    ## declarations if they share the same sym.
    ## See the "doubly-typed forward decls" case in tmacros_issues.nim
    proto = s
  let hasProto = proto != nil

  # set the default calling conventions
  case s.kind
  of skIterator:
    if s.typ.callConv != ccClosure:
      s.typ.callConv = if isAnon: ccClosure else: ccInline
  of skMacro, skTemplate:
    unreachable()
  else:
    # NB: procs with a forward decl have theirs determined by the forward decl
    if not hasProto:
      # in this case we're either a forward declaration or we're an impl without
      # a forward decl. We set the calling convention or will be set during
      # pragma analysis further down.
      s.typ.callConv = lastOptionEntry(c).defaultCC

  if not hasProto and sfGenSym notin s.flags: #and not isAnon:
    if s.kind in OverloadableSyms:
      addInterfaceOverloadableSymAt(c, declarationScope, s)
    else:
      addInterfaceDeclAt(c, declarationScope, s)

  if n[pragmasPos].kind != nkEmpty:
    result[pragmasPos] = pragmaDeclNoImplicit(c, s, n[pragmasPos], validPragmas)

  if not hasProto:
    result[pragmasPos] = implicitPragmas(c, s, result[pragmasPos], validPragmas)
    inheritDynlib(c, s)

  # check if we got any errors and if so report them
  if result[pragmasPos].isError:
    closeScope(c)
    popOwner(c)
    return wrapErrorAndUpdate(c.config, result, s)

  if result[pragmasPos].kind != nkEmpty and sfBorrow notin s.flags:
    setEffectsForProcType(c.graph, s.typ, result[pragmasPos], s)
  s.typ.flags.incl tfEffectSystemWorkaround

  # To ease macro generation that produce forwarded .async procs we now
  # allow a bit redundancy in the pragma declarations. The rule is
  # a prototype's pragma list must be a superset of the current pragma
  # list.
  # XXX This needs more checks eventually, for example that external
  # linking names do agree:
  if hasProto and (
      # calling convention mismatch
      tfExplicitCallConv in s.typ.flags and proto.typ.callConv != s.typ.callConv or
      # implementation has additional pragmas
      proto.typ.flags < s.typ.flags):
    localReport(c.config, n[pragmasPos].info, reportSymbols(
      rsemUnexpectedPragmaInDefinitionOf, @[proto, s]))

  if hasProto:
    if sfForward notin proto.flags and proto.magic == mNone:
      wrongRedefinition(c, n.info, s, proto)

    if not comesFromShadowScope:
      excl(proto.flags, sfForward)
      incl(proto.flags, sfWasForwarded)
    suggestSym(c.graph, s.info, proto, c.graph.usageSym)
    closeScope(c)         # close scope with wrong parameter symbols
    openScope(c)          # open scope for old (correct) parameter symbols
    if proto.ast[genericParamsPos].isGenericParams:
      addGenericParamListToScope(c, proto.ast[genericParamsPos])
    addParams(c, proto.typ.n)
    proto.info = s.info       # more accurate line information
    proto.options = s.options
    s = proto
    result[genericParamsPos] = proto.ast[genericParamsPos]
    result[paramsPos] = proto.ast[paramsPos]
    result[pragmasPos] = proto.ast[pragmasPos]

    case result[namePos].kind
    of nkSym:
      result[namePos].sym = proto
    of nkError:
      if result[namePos].defNameErrorNodeAllowsSymUpdate:
        # this is the only error we can recover from and do so only for more
        # thorough semantic analysis for `check`, `suggest`, etc
        result[namePos].diag.defNameSym = proto
      else:
        c.config.internalAssert(false, "semProcAux - unexpected error")
    else:
      c.config.internalAssert(false, "semProcAux")

    if importantComments(c.config) and proto.ast.comment.len > 0:
      result.comment = proto.ast.comment
    proto.ast = result             # needed for code generation
    popOwner(c)
    pushOwner(c, s)

  if not isAnon:
    if sfOverriden in s.flags or s.name.s[0] == '=':
      semOverride(c, s, result.info)
    else:
      result[namePos] = checkSpecialOperators(c, result[namePos])
      hasError = hasError or result[namePos].kind == nkError

  if n[bodyPos].kind != nkEmpty and sfError notin s.flags:
    # for DLL generation we allow sfImportc to have a body, for use in VM
    if sfBorrow in s.flags:
      localReport(c.config, n[bodyPos].info, reportSym(
        rsemImplementationNotAllowed, s))

    if c.config.ideCmd in {ideSug, ideCon} and
        not cursorInProc(c.config, n[bodyPos]):
      # speed up nimsuggest
      if s.kind == skMethod: semMethodPrototype(c, s, result)
    elif isAnon:
      let gp = result[genericParamsPos]
      if gp.kind == nkEmpty or (gp.len == 1 and tfRetType in gp[0].typ.flags):
        # absolutely no generics (empty) or a single generic return type are
        # allowed, everything else, including a nullary generic is an error.
        pushProcCon(c, s)
        addResult(c, result, s.typ[0])
        s.ast[bodyPos] = hloBody(c, semProcBody(c, n[bodyPos]))
        s.ast[bodyPos] = foldInAst(c.module, s.ast[bodyPos], c.idgen, c.graph)
        trackProc(c, s, s.ast[bodyPos])
        popProcCon(c)
      elif efOperand notin flags:
        localReport(c.config, result, reportSem rsemGenericLambdaNowAllowed)
    else:
      pushProcCon(c, s)
      if result[genericParamsPos].kind == nkEmpty:
        if s.magic == mNone:
          paramsTypeCheck(c, s.typ)

        maybeAddResult(c, s, result)
        # semantic checking also needed with importc in case used in VM
        s.ast[bodyPos] = hloBody(c, semProcBody(c, n[bodyPos]))
        s.ast[bodyPos] = foldInAst(c.module, s.ast[bodyPos], c.idgen, c.graph)
        # unfortunately we cannot skip this step when in 'system.compiles'
        # context as it may even be evaluated in 'system.compiles':
        trackProc(c, s, s.ast[bodyPos])
      else:
        if (s.typ[0] != nil and s.kind != skIterator):
          addDecl(c, newSym(skUnknown, getIdent(c.cache, "result"), nextSymId c.idgen, nil, n.info))

        openScope(c)
        result[bodyPos] = semGenericStmt(c, n[bodyPos])
        closeScope(c)
        if s.magic == mNone:
          fixupInstantiatedSymbols(c, s)
      if s.kind == skMethod: semMethodPrototype(c, s, result)
      popProcCon(c)
  else:
    if s.kind == skMethod: semMethodPrototype(c, s, result)
    if hasProto:
      localReport(c.config, n.info, reportSym(
        rsemImplementationExpected, proto))

    if {sfImportc, sfBorrow, sfError} * s.flags == {} and s.magic == mNone:
      # this is a forward declaration and we're building the prototype
      if s.kind in {skProc, skFunc} and s.typ[0] != nil and s.typ[0].kind == tyUntyped:
        # `auto` is represented as `tyUntyped` at this point in compilation.
        localReport(c.config, result[paramsPos][0], reportSem rsemUnexpectedAutoInForwardDeclaration)

      s.flags.incl {sfForward, sfWasForwarded}
    elif sfBorrow in s.flags: semBorrow(c, result, s)
  sideEffectsCheck(c, s)
  closeScope(c)           # close scope for parameters
  # c.currentScope = oldScope
  popOwner(c)
  if isAnon:
    result.transitionSonsKind(nkLambda)
    result.typ = s.typ
  elif isTopLevel(c) and s.kind != skIterator and s.typ.callConv == ccClosure:
    localReport(c.config, s.info, reportSym(
      rsemUnexpectedClosureOnToplevelProc, s))
  if hasError or s.ast[bodyPos].kind == nkError:
    result = c.config.wrapErrorAndUpdate(result, s)

proc semIterator(c: PContext, n: PNode): PNode =
  result = semProcAux(c, n, iteratorPragmas)
  if result.kind == nkError:
    return

  var s = result[namePos].sym
  var t = s.typ
  if t[0] == nil and s.typ.callConv != ccClosure:
    localReport(c.config, n.info, reportSym(
      rsemExpectedReturnTypeForIterator, s))

  # iterators are either 'inline' or 'closure'; for backwards compatibility,
  # we require first class iterators to be marked with 'closure' explicitly
  # -- at least for 0.9.2.
  if s.typ.callConv != ccClosure:
    s.typ.callConv = ccInline
  if n[bodyPos].kind == nkEmpty and s.magic == mNone and c.inConceptDecl == 0:
    localReport(c.config, n.info, reportSym(
      rsemImplementationExpected, s))

proc semProc(c: PContext, n: PNode): PNode =
  result = semProcAux(c, n, procPragmas)

proc semFunc(c: PContext, n: PNode): PNode =
  let validPragmas =
    if c.cache.isAnon(n[namePos].getDefNameSymOrRecover()):
      lambdaPragmas
    else:
      procPragmas
  result = semProcAux(c, n, validPragmas)

proc semMethod(c: PContext, n: PNode): PNode =
  if not isTopLevel(c):
    localReport(c.config, n, reportSem rsemMethodRequiresToplevel)

  result = semProcAux(c, n, methodPragmas)
  if result.kind == nkError:
    return

  let s = result[namePos].getDefNameSymOrRecover()
  # we need to fix the 'auto' return type for the dispatcher here (see tautonotgeneric
  # test case):
  let disp = getDispatcher(s)
  # auto return type?
  if disp != nil and disp.typ[0] != nil and disp.typ[0].kind == tyUntyped:
    let ret = s.typ[0]
    disp.typ[0] = ret
    if disp.ast[resultPos].kind == nkSym:
      if isEmptyType(ret): disp.ast[resultPos] = c.graph.emptyNode
      else: disp.ast[resultPos].sym.typ = ret

proc semConverterDef(c: PContext, n: PNode): PNode =
  if not isTopLevel(c):
    localReport(c.config, n, reportSem rsemConverterRequiresToplevel)

  checkSonsLen(n, bodyPos + 1, c.config)
  result = semProcAux(c, n, converterPragmas)
  if result.kind == nkError:
    return

  var s = result[namePos].getDefNameSymOrRecover()
  var t = s.typ
  if t[0] == nil:
    localReport(c.config, n.info, reportSym(
      rsemExpectedReturnTypeForConverter, s))

  if t.len != 2:
    localReport(c.config, n.info, reportSym(
      rsemExpectedOneArgumentForConverter, s))

  addConverterDef(c, LazySym(sym: s))

proc semMacroDef(c: PContext, n: PNode): PNode =
  addInNimDebugUtils(c.config, "semMacroDef", n, result)
  checkSonsLen(n, bodyPos + 1, c.config)

  result = shallowCopy(n)
  # copy over the original nodes at the start already. This makes returning
  # early in case of an error easier
  for i in 0..<n.len:
    result[i] = n[i]

  var
    s = n[namePos].getDefNameSymOrRecover()
    hasError = n[namePos].kind == nkError

  s.ast = result
  s.options = c.config.options # captue the current options

  let declarationScope = c.currentScope
  # the scope and owner need to apply to the parameters too, so push and open
  # them already
  pushOwner(c, s)
  openScope(c)

  s.typ = semRoutineParams(c, result, n[paramsPos], n[genericParamsPos], skMacro)
  if s.typ == nil:
    s.typ = newProcType(c, n.info)

  # ----- compute symbol flags -------

  # are all parameters untyped?
  incl(s.flags, sfAllUntyped) # assume they are
  for i in 1..<s.typ.n.len:
    if s.typ.n[i].sym.typ.kind != tyUntyped:
      excl(s.flags, sfAllUntyped) # they weren't
      break

  # macros are always compile-time-only routines
  incl(s.flags, sfCompileTime)

  # now analyse the pattern slot. This has to happen *after* the parameters
  # were analysed, as the pattern might reference them
  result[patternPos] = semPattern(c, n[patternPos])

  if result[patternPos].isError:
    hasError = true

  # register the macro in the symbol table and owning module's interface (if
  # the owner is a module)
  if sfGenSym notin s.flags:
    addInterfaceOverloadableSymAt(c, declarationScope, s)

  # apply the normal pragmas:
  if n[pragmasPos].kind != nkEmpty:
    result[pragmasPos] = pragmaDecl(c, s, n[pragmasPos], macroPragmas)

  result[pragmasPos] = implicitPragmas(c, s, result[pragmasPos], macroPragmas)

  if result[pragmasPos].kind == nkError: # did application fail?
    hasError = true
  else:
    result[namePos] = checkSpecialOperators(c, result[namePos])
    hasError = hasError or result[namePos].kind == nkError

  if hasError:
    # don't analyse the body if the header has errors:
    closeScope(c)
    popOwner(c)
    return wrapErrorAndUpdate(c.config, result, s)

  if result[pragmasPos].kind != nkEmpty:
    setEffectsForProcType(c.graph, s.typ, result[pragmasPos], s)
  s.typ.flags.incl tfEffectSystemWorkaround

  # analyse the body:
  if n[bodyPos].kind != nkEmpty and sfError notin s.flags:
    # close the scope containing the original parameter symbols
    closeScope(c)

    # for macros, the actual types of the parameters doesn't match the ones
    # specified in the header. In order to be able to query the symbols
    # used for accessing the parameters in the body, we record them to an
    # internal ``tyProc`` type stored with the macro symbol. Note that the
    # internal signature is the one that is used during compile-time also
    # how the VM treats and invokes the macro

    let
      nimNodeType = sysTypeFromName(c.graph, n.info, "NimNode")
      typ = newProcType(c, n.info) # the internal type

    typ[0] = nimNodeType # a macro always returns a ``NimNode``
    typ.callConv = ccNimCall

    # open a new scope for the internal symbols plus the body
    openScope(c)

    proc addAndRegisterParam(c: PContext, sig, nimNodeType: PType, param: PSym) =
      ## Updates the type for `param` and adds it to both `sig` and the symbol
      ## table
      let staticType = findEnforcedStaticType(param.typ)
      param.typ =
        if staticType == nil:
          # non-``static`` macro parameters are ``NimNode``s internally
          nimNodeType
        else:
          # static parameters are treated like normal parameters
          staticType.base

      addParam(sig, param)
      addDecl(c, param)

    # add the normal parameters:
    for i in 1..<s.typ.n.len:
      let p = copySym(s.typ.n[i].sym, nextSymId(c.idgen))
      addAndRegisterParam(c, typ, nimNodeType, p)

    # add the generic parameters as normal parameters:
    let start = typ.len - 1
    for i, it in result[genericParamsPos].pairs:
      if tfImplicitTypeParam in it.sym.typ.flags:
        # since there's no way for the body to access implicit generic
        # parameters, we add them to neither the internal signature nor the
        # symbol table
        continue

      let p = newSym(skParam, it.sym.name, nextSymId(c.idgen), s, it.info, it.sym.options)
      p.position = i + start
      p.typ = it.sym.typ

      addAndRegisterParam(c, typ, nimNodeType, p)

    s.internal = typ

    pushProcCon(c, s)
    addResult(c, s.ast, nimNodeType)
    result[bodyPos] = hloBody(c, semProcBody(c, n[bodyPos]))
    result[bodyPos] = foldInAst(c.module, result[bodyPos], c.idgen, c.graph)
    trackProc(c, s, result[bodyPos])
    popProcCon(c)

    # technically `hasError` will always be `false` because of the early exit
    # above, but defensively do the `hasError or ...` in case of future edits
    hasError = hasError or result[bodyPos].isError
  elif n[bodyPos].kind == nkEmpty:
    result[bodyPos] =
      newError(c.config, n[bodyPos],
               PAstDiag(kind: adSemImplementationExpected,
                        routineSym: s,
                        routineDefStartPos: n.info))

    hasError = true

  closeScope(c)
  popOwner(c)

  if hasError:
    # shortcut pattern registration
    return c.config.wrapErrorAndUpdate(result, s)

  if result[patternPos].kind != nkEmpty:
    # register the pattern
    addPattern(c, LazySym(sym: s))

proc semRoutineDef(c: PContext, n: PNode): PNode =
  addInNimDebugUtils(c.config, "semRoutineDef", n, result)

  # before doing anything else, attempt to apply macro or template pragmas:
  result = semProcAnnotation(c, n)
  if result != nil:
    # the definition was rewritten, sem-check the result and return
    return semExpr(c, result, {})

  let kind =
    case n.kind
    of nkProcDef:      skProc
    of nkFuncDef:      skFunc
    of nkIteratorDef:  skIterator
    of nkConverterDef: skConverter
    of nkMethodDef:    skMethod
    of nkTemplateDef:  skTemplate
    of nkMacroDef:     skMacro
    else:              unreachable(n.kind)

  const AllowAnon = {skProc, skFunc, skIterator}

  checkMinSonsLen(n, bodyPos + 1, c.config)
  # TODO: don't mutate the original
  result = n
  result[namePos] =
    semRoutineName(c, n[namePos], kind, allowAnon = kind in AllowAnon)

  if result[namePos].kind == nkError:
    if result[namePos].diag.kind == adSemDefNameSym:
      discard "don't leave early, we can still make progress"
    else:
      return c.config.wrapError(result) # early out

  result =
    case kind
    of skProc:      semProc(c, result)
    of skFunc:      semFunc(c, result)
    of skIterator:  semIterator(c, result)
    of skConverter: semConverterDef(c, result)
    of skMethod:    semMethod(c, result)
    of skTemplate:  semTemplateDef(c, result)
    of skMacro:     semMacroDef(c, result)
    else:           unreachable(kind)

proc evalInclude(c: PContext, n: PNode): PNode =
  proc incMod(c: PContext, n, it, includeStmtResult: PNode) {.nimcall.} =
    let f = checkModuleName(c.config, it)
    if f != InvalidFileIdx:
      addIncludeFileDep(c, f)
      onProcessing(c.graph, f, "include", c.module)
      if containsOrIncl(c.includedFiles, f.int):
        localReport(c.config, n.info, reportStr(
          rsemRecursiveInclude, toMsgFilename(c.config, f)))
      else:
        includeStmtResult.add:
          semStmt(c, c.graph.includeFileCallback(c.graph, c.module, f), {})
        excl(c.includedFiles, f.int)

  result = newNodeI(nkStmtList, n.info)
  for it in n.items:
    if it.kind == nkInfix and it.len == 3 and it[0].ident.s != "/":
      localReport(c.config, it.info, reportAst(
        rsemUnexpectedInfixInInclude, it, str = it[0].ident.s))
    if it.kind == nkInfix and it.len == 3 and it[2].kind == nkBracket:
      let imp = shallowCopy(it)
        ## normalized include path, reused to process each import
      imp[0] = it[0] # separator
      imp[1] = it[1] # path
      for x in it[2]:
        imp[2] = x
        incMod(c, n, imp, result)
    else:
      incMod(c, n, it, result)

proc setLine(n: PNode, info: TLineInfo) =
  if n != nil:
    for i in 0..<n.safeLen: setLine(n[i], info)
    n.info = info

proc semPragmaBlock(c: PContext, n: PNode): PNode =
  ## analyses a pragma block and emits either a block or the inner content
  ## based on pragma evaluation, or an error on failure.
  ## 
  ## The analysis should be equivalent to:
  ## 1. normalize the block {.line, cast(noSideEffect).}: ... to
  ##    {.line.}: {.cast(noSideEffect).}: ...  cast is applied (see below)
  ##    then the line is applied to the result
  ## 2. apply pragmas to the semantically checked body, with uncheckedAssign
  ##    being processed first to ensure sem is correct, otherwise apply pragmas
  ##    to the semantically analysed body
  ## 3. finally all pragma should be processed and only the body of the block
  ##    should be included in the production

  # xxx: currently this proc is buggy and it doesn't conform to the spec above

  addInNimDebugUtils(c.config, "semPragmaBlock", n, result)

  assert n != nil
  assert n.kind == nkPragmaBlock, "expected nkPragmaBlock, got: " & $n.kind

  checkSonsLen(n, 2, c.config)

  let pragmaList = pragmaExpr(c, n[0])

  if pragmaList.isError:
    n[0] = pragmaList
    result = wrapError(c.config, n)
    return

  # build up result for production or emitting a nice error
  result = copyNode(n)
  result.flags = n.flags # preserve flags as copyNode doesn't
  result.add copyNode(pragmaList)
  result[0].flags = pragmaList.flags # preserve flags as copyNode doesn't
  result.add n[1]

  var
    inUncheckedAssignSection = 0
    hasError = false
  for i, p in pragmaList.pairs:
    if p.kind == nkError:
      result[0] = pragmaList # restore it and error out
      return wrapError(c.config, result)

    case whichPragma(p)
    of wCast:
      case whichPragma(p[1])
      of wGcSafe, wNoSideEffect, wTags, wRaises:
        # xxx: this is a design bug, pragma blocks, shouldn't be blocks, they
        #      are not a scope start, activation, or a change in control, at
        #      most they're a region over which some facts are true. The way
        #      they're currently implemented they screw up defer handling
        
        # we handle this in sempass2, so keep it for later processing
        # this does cause issues as semPass2 won't have quite the same ast
        result[0].add p
      of wUncheckedAssign:
        inUncheckedAssignSection = 1
        # don't add it to the result as we've consumed it
      else:
        let e = c.config.newError(p, PAstDiag(kind: adSemInvalidPragmaBlock))
        pragmaList[i] = e
        result[0] = pragmaList # restore it for a nice error msg
        return wrapError(c.config, result)
    else:
      result[0].add p
      # we'll process it below perhaps

  inc c.inUncheckedAssignSection, inUncheckedAssignSection
  result[1] = semExpr(c, result[1])
  dec c.inUncheckedAssignSection, inUncheckedAssignSection
  result.typ = result[1].typ

  case result[1].kind
  of nkError:
    hasError = true
  elif hasError:
    discard "wrapped at the end of proc"
  else: # no errors
    var
      i = 0
      last = result[0].len
    
    while i < last:
      let p = result[0][i]

      case whichPragma(p)
      of wLine:
        setLine(result, p.info)
        result[0].delSon(i)
      of wNoRewrite:
        result.flags.incl nfNoRewrite
        result[0].flags.incl nfNoRewrite
        result[0].delSon(i)
      else:
        inc i # this preserves the pragma

      last = result[0].len

  if hasError:
    result = wrapError(c.config, result)
  elif result[0].len == 0:
    result = result[1] # unwrap the block

proc semStaticStmt(c: PContext, n: PNode): PNode =
  #echo "semStaticStmt"
  #writeStackTrace()
  openScope(c)
  pushExecCon(c, {ecfStatic, ecfExplicit})
  var a = semStmt(c, n[0], {})
  popExecCon(c)
  closeScope(c)
  a = foldInAst(c.module, a, c.idgen, c.graph)
  result = shallowCopy(n)
  result[0] = a

  case a.kind
  of nkError:
    result = c.config.wrapError(result)
  else:
    result.transitionSonsKind(nkDiscardStmt)
    result[0] = evalStaticStmt(c.module, c.idgen, c.graph, a, c.p.owner)
    case result[0].kind
    of nkError:
      result = c.config.wrapError(result)
    of nkEmpty:
      result[0] = c.graph.emptyNode # we presently ignore non-error output
    else:
      unreachable()

proc usesResult(n: PNode): bool =
  # nkStmtList(expr) properly propagates the void context,
  # so we don't need to process that all over again:
  if n.kind notin {nkStmtList, nkStmtListExpr,
                   nkMacroDef, nkTemplateDef} + procDefs:
    if isAtom(n):
      result = n.kind == nkSym and n.sym.kind == skResult
    elif n.kind == nkReturnStmt:
      result = true
    else:
      for c in n:
        if usesResult(c): return true

proc inferConceptStaticParam(c: PContext, inferred, n: PNode) =
  var typ = inferred.typ
  let res = semConstExpr(c, n)
  if not sameType(res.typ, typ.base):
    localReport(c.config, n.info, SemReport(
      kind: rsemConceptInferenceFailed,
      ast: inferred,
      typeMismatch: @[typeMismatch(
        actual = res.typ, formal = typ.base)]))

  typ.n = res

proc semStmtList(c: PContext, n: PNode, flags: TExprFlags, collapse: bool): PNode =
  ## analyses `n`, a statement list or list expression, producing a statement
  ## list or expression with appropriate type and flattening all immediate
  ## children statment list or expressions where possible. on failure an
  ## nkError is produced instead. `collapse` controls whether single child
  ## statement lists should be unwrapped, yielding the child directly.
  addInNimDebugUtils(c.config, "semStmtList", n, result, flags)

  assert n != nil

  if n.kind == nkError:
    return n # pass through errors

  assert n.kind in {nkStmtList, nkStmtListExpr}

  result = copyNode(n)
  result.flags = n.flags # preserve flags as copyNode is selective
  result.transitionSonsKind(nkStmtList)

  var
    voidContext = false
    hasError = false

  let lastInputChildIndex = n.len - 1

  # by not allowing for nkCommentStmt etc. we ensure nkStmtListExpr actually
  # really *ends* in the expression that produces the type: The compiler now
  # relies on this fact and it's too much effort to change that. And arguably
  #  'R(); #comment' shouldn't produce R's type anyway.
  #var last = n.len - 1
  #while last > 0 and n[last].kind in {nkPragma, nkCommentStmt,
  #                                         nkNilLit, nkEmpty}:
  #  dec last
  for i in 0 ..< n.len:
    let 
      x = semExpr(c, n[i], flags)
      last = lastInputChildIndex == i

    if c.matchedConcept != nil and x.typ != nil and
        (nfFromTemplate notin n.flags or not last):

      if x.isError:
        result.add:
          newError(c.config, n[i], PAstDiag(kind: adSemConceptPredicateFailed))
        hasError = true

      case x.typ.kind
      of tyBool:
        if x.kind == nkInfix and
            x[0].kind == nkSym and
            x[0].sym.name.s == "==":
          if x[1].typ.isUnresolvedStatic:
            inferConceptStaticParam(c, x[1], x[2])
            continue
          elif x[2].typ.isUnresolvedStatic:
            inferConceptStaticParam(c, x[2], x[1])
            continue

        let verdict = semConstExpr(c):
          if x.kind in {nkStmtList, nkStmtListExpr}:
            # only evaluate the last expression in a statement list resulting
            # from a template expansion
            x.lastSon
          else:
            x

        if verdict == nil or verdict.kind != nkIntLit or verdict.intVal == 0:
          result.add:
            newError(c.config, n[i],
                     PAstDiag(kind: adSemConceptPredicateFailed))
          hasError = true
      of tyUnknown: continue
      else: discard

    if x.typ == c.enforceVoidContext: # or usesResult(n[i]):
      voidContext = true
      result.typ = c.enforceVoidContext

    if last and (n.len == 1 or
                 ({efWantValue, efInTypeof} * flags != {}) or
                 not voidContext):
      result.typ = x.typ
      if not isEmptyType(result.typ):
        result.transitionSonsKind(nkStmtListExpr)

    template addStmt(kid) =
      result.add:
        if not hasError and (not last or voidContext):
          discardCheck(c, kid, flags)
        else:
          kid

      if result[^1].isError:
        hasError = true

    case x.kind
    of nkError:
      result.add x
      hasError = true
    of nkStmtList, nkStmtListExpr:
      # this can be flattened, because of the earlier semExpr call we are
      # assured that the maximum nesting is of depth 1

      for j, a in x.pairs:
        addStmt(a)

        if a.kind == nkError:
          hasError = true
    else:
      addStmt(x)

    if x.kind in nkLastBlockStmts or
       x.kind in nkCallKinds and x[0].kind == nkSym and
       sfNoReturn in x[0].sym.flags:
      for j in i + 1..<n.len:
        case n[j].kind
        of nkPragma, nkCommentStmt, nkNilLit, nkEmpty:
          discard
        else:
          localReport(c.config, n[j].info,
                      SemReport(kind: rsemUnreachableCode))

  if result.kind != nkError and result.len == 1 and
     collapse and result[0].kind != nkDefer:
    result = result[0]

  when defined(nimfix):
    if result.kind == nkCommentStmt and not result.comment.isNil and
        not (result.comment[0] == '#' and result.comment[1] == '#'):
      # it is an old-style comment statement: we replace it with 'discard ""':
      prettybase.replaceComment(result.info)

  if hasError and result.kind != nkError:
    result = wrapError(c.config, result)

proc semStmt(c: PContext, n: PNode; flags: TExprFlags): PNode =
  if efInTypeof in flags:
    result = semExpr(c, n, flags)
  else:
    result = semExprNoType(c, n)
<|MERGE_RESOLUTION|>--- conflicted
+++ resolved
@@ -1773,8 +1773,6 @@
   checkMinSonsLen(n, 2, c.config)
   result = copyNodeWithKids(n)
   openScope(c)
-<<<<<<< HEAD
-  pushCaseContext(c, n)
   n[0] = semExprWithType(c, n[0])
 
   if n[0].typ.kind == tyCase:
@@ -1783,10 +1781,8 @@
     popCaseContext(c)
     return
 
-=======
-  result[0] = semExprWithType(c, n[0]) # selector operand
+  result[0] = n[0]
   let selector = result[0].typ
->>>>>>> 29dc0c77
   var chckCovered = false
   var covered: Int128 = toInt128(0)
   var typ = commonTypeBegin
