#
#
#            Nim's Runtime Library
#        (c) Copyright 2014 Dominik Picheta
#
#    See the file "copying.txt", included in this
#    distribution, for details about the copyright.
#

## This module implements a high performance asynchronous HTTP server.
##
## **Note:** This module is still largely experimental.

import strtabs, asyncnet, asyncdispatch, parseutils, uri, strutils
type
  Request* = object
    client*: PAsyncSocket # TODO: Separate this into a Response object?
    reqMethod*: string
    headers*: PStringTable
    protocol*: tuple[orig: string, major, minor: int]
    url*: TUri
    hostname*: string ## The hostname of the client that made the request.
    body*: string

  AsyncHttpServer* = ref object
    socket: PAsyncSocket

  HttpCode* = enum
    Http200 = "200 OK",
    Http303 = "303 Moved",
    Http400 = "400 Bad Request",
    Http404 = "404 Not Found",
    Http500 = "500 Internal Server Error",
    Http502 = "502 Bad Gateway"

  HttpVersion* = enum
    HttpVer11,
    HttpVer10

{.deprecated: [TRequest: Request, PAsyncHttpServer: AsyncHttpServer,
  THttpCode: HttpCode, THttpVersion: HttpVersion].}

proc `==`*(protocol: tuple[orig: string, major, minor: int],
           ver: THttpVersion): bool =
  let major =
    case ver
    of HttpVer11, HttpVer10: 1
  let minor =
    case ver
    of HttpVer11: 1
    of HttpVer10: 0
  result = protocol.major == major and protocol.minor == minor

proc newAsyncHttpServer*(): PAsyncHttpServer =
  new result

proc addHeaders(msg: var string, headers: PStringTable) =
  for k, v in headers:
    msg.add(k & ": " & v & "\c\L")

proc sendHeaders*(req: TRequest, headers: PStringTable): Future[void] =
  ## Sends the specified headers to the requesting client.
  var msg = ""
  addHeaders(msg, headers)
  return req.client.send(msg)

proc respond*(req: TRequest, code: THttpCode,
        content: string, headers: PStringTable = newStringTable()) {.async.} =
  ## Responds to the request with the specified ``HttpCode``, headers and
  ## content.
  ##
  ## This procedure will **not** close the client socket.
  var customHeaders = headers
  customHeaders["Content-Length"] = $content.len
  var msg = "HTTP/1.1 " & $code & "\c\L"
  msg.addHeaders(customHeaders)
  await req.client.send(msg & "\c\L" & content)

proc newRequest(): TRequest =
  result.headers = newStringTable(modeCaseInsensitive)

proc parseHeader(line: string): tuple[key, value: string] =
  var i = 0
  i = line.parseUntil(result.key, ':')
  inc(i) # skip :
  i += line.skipWhiteSpace(i)
  i += line.parseUntil(result.value, {'\c', '\L'}, i)

proc parseProtocol(protocol: string): tuple[orig: string, major, minor: int] =
  var i = protocol.skipIgnoreCase("HTTP/")
  if i != 5:
    raise newException(EInvalidValue, "Invalid request protocol. Got: " &
        protocol)
  result.orig = protocol
  i.inc protocol.parseInt(result.major, i)
  i.inc # Skip .
  i.inc protocol.parseInt(result.minor, i)

proc sendStatus(client: PAsyncSocket, status: string): Future[void] =
  client.send("HTTP/1.1 " & status & "\c\L")

proc processClient(client: PAsyncSocket, address: string,
                   callback: proc (request: TRequest):
                      Future[void] {.closure, gcsafe.}) {.async.} =
  while true:
    # GET /path HTTP/1.1
    # Header: val
    # \n
    var request = newRequest()
    request.hostname = address
    assert client != nil
    request.client = client

    # First line - GET /path HTTP/1.1
    let line = await client.recvLine() # TODO: Timeouts.
    if line == "":
      client.close()
      return
    let lineParts = line.split(' ')
    if lineParts.len != 3:
      await request.respond(Http400, "Invalid request. Got: " & line)
      continue

    let reqMethod = lineParts[0]
    let path = lineParts[1]
    let protocol = lineParts[2]

    # Headers
    var i = 0
    while true:
      i = 0
      let headerLine = await client.recvLine()
      if headerLine == "":
        client.close(); return
      if headerLine == "\c\L": break
      # TODO: Compiler crash
      #let (key, value) = parseHeader(headerLine)
      let kv = parseHeader(headerLine)
      request.headers[kv.key] = kv.value

    request.reqMethod = reqMethod
    request.url = parseUri(path)
    try:
      request.protocol = protocol.parseProtocol()
    except EInvalidValue:
      asyncCheck request.respond(Http400, "Invalid request protocol. Got: " &
          protocol)
      continue

    if reqMethod.normalize == "post":
      # Check for Expect header
      if request.headers.hasKey("Expect"):
        if request.headers["Expect"].toLower == "100-continue":
          await client.sendStatus("100 Continue")
        else:
          await client.sendStatus("417 Expectation Failed")
    
      # Read the body
      # - Check for Content-length header
      if request.headers.hasKey("Content-Length"):
        var contentLength = 0
        if parseInt(request.headers["Content-Length"], contentLength) == 0:
          await request.respond(Http400, "Bad Request. Invalid Content-Length.")
        else:
          request.body = await client.recv(contentLength)
          assert request.body.len == contentLength
      else:
        await request.respond(Http400, "Bad Request. No Content-Length.")
        continue

    case reqMethod.normalize
    of "get", "post", "head", "put", "delete", "trace", "options", "connect", "patch":
      await callback(request)
    else:
      await request.respond(Http400, "Invalid request method. Got: " & reqMethod)

    # Persistent connections
    if (request.protocol == HttpVer11 and
        request.headers["connection"].normalize != "close") or
       (request.protocol == HttpVer10 and
        request.headers["connection"].normalize == "keep-alive"):
      # In HTTP 1.1 we assume that connection is persistent. Unless connection
      # header states otherwise.
      # In HTTP 1.0 we assume that the connection should not be persistent.
      # Unless the connection header states otherwise.
    else:
      request.client.close()
      break

proc serve*(server: PAsyncHttpServer, port: Port,
<<<<<<< HEAD
            callback: proc (request: TRequest): PFuture[void] {.closure,gcsafe.},
=======
            callback: proc (request: TRequest): Future[void] {.closure,gcsafe.},
>>>>>>> 6e321f79
            address = "") {.async.} =
  ## Starts the process of listening for incoming HTTP connections on the
  ## specified address and port.
  ##
  ## When a request is made by a client the specified callback will be called.
  server.socket = newAsyncSocket()
  server.socket.bindAddr(port, address)
  server.socket.listen()
  
  while true:
    # TODO: Causes compiler crash.
    #var (address, client) = await server.socket.acceptAddr()
    var fut = await server.socket.acceptAddr()
    asyncCheck processClient(fut.client, fut.address, callback)
    #echo(f.isNil)
    #echo(f.repr)

proc close*(server: PAsyncHttpServer) =
  ## Terminates the async http server instance.
  server.socket.close()

when isMainModule:
  proc main =
    var server = newAsyncHttpServer()
    proc cb(req: TRequest) {.async.} =
      #echo(req.reqMethod, " ", req.url)
      #echo(req.headers)
      let headers = {"Date": "Tue, 29 Apr 2014 23:40:08 GMT",
          "Content-type": "text/plain; charset=utf-8"}
      await req.respond(Http200, "Hello World", headers.newStringTable())

    asyncCheck server.serve(Port(5555), cb)
    runForever()
  main()<|MERGE_RESOLUTION|>--- conflicted
+++ resolved
@@ -188,11 +188,7 @@
       break
 
 proc serve*(server: PAsyncHttpServer, port: Port,
-<<<<<<< HEAD
-            callback: proc (request: TRequest): PFuture[void] {.closure,gcsafe.},
-=======
             callback: proc (request: TRequest): Future[void] {.closure,gcsafe.},
->>>>>>> 6e321f79
             address = "") {.async.} =
   ## Starts the process of listening for incoming HTTP connections on the
   ## specified address and port.
