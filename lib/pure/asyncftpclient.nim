#
#
#            Nim's Runtime Library
#        (c) Copyright 2015 Dominik Picheta
#    See the file "copying.txt", included in this
#    distribution, for details about the copyright.
#

## This module implements an asynchronous FTP client. It allows you to connect
## to an FTP server and perform operations on it such as for example:
##
## * The upload of new files.
## * The removal of existing files.
## * Download of files.
## * Changing of files' permissions.
## * Navigation through the FTP server's directories.
##
## Connecting to an FTP server
## ------------------------
##
## In order to begin any sort of transfer of files you must first
## connect to an FTP server. You can do so with the ``connect`` procedure.
##
##   .. code-block::nim
##      import asyncdispatch, asyncftpclient
##      proc main() {.async.} =
##        var ftp = newAsyncFtpClient("example.com", user = "test", pass = "test")
##        await ftp.connect()
##        echo("Connected")
##      waitFor(main())
##
## A new ``main`` async procedure must be declared to allow the use of the
## ``await`` keyword. The connection will complete asynchronously and the
## client will be connected after the ``await ftp.connect()`` call.
##
## Uploading a new file
## --------------------
##
## After a connection is made you can use the ``store`` procedure to upload
## a new file to the FTP server. Make sure to check you are in the correct
## working directory before you do so with the ``pwd`` procedure, you can also
## instead specify an absolute path.
##
##   .. code-block::nim
##      import asyncdispatch, asyncftpclient
##      proc main() {.async.} =
##        var ftp = newAsyncFtpClient("example.com", user = "test", pass = "test")
##        await ftp.connect()
##        let currentDir = await ftp.pwd()
##        assert currentDir == "/home/user/"
##        await ftp.store("file.txt", "file.txt")
##        echo("File finished uploading")
##      waitFor(main())
##
## Checking the progress of a file transfer
## ----------------------------------------
##
## The progress of either a file upload or a file download can be checked
## by specifying a ``onProgressChanged`` procedure to the ``store`` or
## ``retrFile`` procedures.
##
##   .. code-block::nim
##      import asyncdispatch, asyncftpclient
##
##      proc onProgressChanged(total, progress: BiggestInt,
##                              speed: float): Future[void] =
##        echo("Uploaded ", progress, " of ", total, " bytes")
##        echo("Current speed: ", speed, " kb/s")
##
##      proc main() {.async.} =
##        var ftp = newAsyncFtpClient("example.com", user = "test", pass = "test")
##        await ftp.connect()
##        await ftp.store("file.txt", "/home/user/file.txt", onProgressChanged)
##        echo("File finished uploading")
##      waitFor(main())


import asyncdispatch, asyncnet, strutils, parseutils, os, times

from ftpclient import FtpBaseObj, ReplyError, FtpEvent
from net import BufferSize

type
  AsyncFtpClientObj* = FtpBaseObj[AsyncSocket]
  AsyncFtpClient* = ref AsyncFtpClientObj

  ProgressChangedProc* =
    proc (total, progress: BiggestInt, speed: float):
      Future[void] {.closure, gcsafe.}

const multiLineLimit = 10000

proc expectReply(ftp: AsyncFtpClient): Future[TaintedString] {.async.} =
  result = await ftp.csock.recvLine()
  var count = 0
  while result[3] == '-':
    ## Multi-line reply.
    let line = await ftp.csock.recvLine()
    result.add("\n" & line)
    count.inc()
    if count >= multiLineLimit:
      raise newException(ReplyError, "Reached maximum multi-line reply count.")

proc send*(ftp: AsyncFtpClient, m: string): Future[TaintedString] {.async.} =
  ## Send a message to the server, and wait for a primary reply.
  ## ``\c\L`` is added for you.
  ##
  ## **Note:** The server may return multiple lines of coded replies.
  await ftp.csock.send(m & "\c\L")
  return await ftp.expectReply()

proc assertReply(received: TaintedString, expected: varargs[string]) =
  for i in items(expected):
    if received.string.startsWith(i): return
  raise newException(ReplyError,
                     "Expected reply '$1' got: $2" %
                     [expected.join("' or '"), received.string])

proc pasv(ftp: AsyncFtpClient) {.async.} =
  ## Negotiate a data connection.
  ftp.dsock = newAsyncSocket()

  var pasvMsg = (await ftp.send("PASV")).string.strip.TaintedString
  assertReply(pasvMsg, "227")
  var betweenParens = captureBetween(pasvMsg.string, '(', ')')
  var nums = betweenParens.split(',')
  var ip = nums[0.. ^3]
  var port = nums[^2.. ^1]
  var properPort = port[0].parseInt()*256+port[1].parseInt()
  await ftp.dsock.connect(ip.join("."), Port(properPort.toU16))
  ftp.dsockConnected = true

proc normalizePathSep(path: string): string =
  return replace(path, '\\', '/')

proc connect*(ftp: AsyncFtpClient) {.async.} =
  ## Connect to the FTP server specified by ``ftp``.
  await ftp.csock.connect(ftp.address, ftp.port)

  var reply = await ftp.expectReply()
  if reply.startsWith("120"):
    # 120 Service ready in nnn minutes.
    # We wait until we receive 220.
    reply = await ftp.expectReply()

  # Handle 220 messages from the server
  assertReply(reply, "220")

  if ftp.user != "":
    assertReply(await(ftp.send("USER " & ftp.user)), "230", "331")

  if ftp.pass != "":
    assertReply(await(ftp.send("PASS " & ftp.pass)), "230")

proc pwd*(ftp: AsyncFtpClient): Future[TaintedString] {.async.} =
  ## Returns the current working directory.
  let wd = await ftp.send("PWD")
  assertReply wd, "257"
  return wd.string.captureBetween('"').TaintedString # "

proc cd*(ftp: AsyncFtpClient, dir: string) {.async.} =
  ## Changes the current directory on the remote FTP server to ``dir``.
  assertReply(await(ftp.send("CWD " & dir.normalizePathSep)), "250")

proc cdup*(ftp: AsyncFtpClient) {.async.} =
  ## Changes the current directory to the parent of the current directory.
  assertReply(await(ftp.send("CDUP")), "200")

proc getLines(ftp: AsyncFtpClient): Future[string] {.async.} =
  ## Downloads text data in ASCII mode
  result = ""
  assert ftp.dsockConnected
  while ftp.dsockConnected:
    let r = await ftp.dsock.recvLine()
    if r.string == "":
      ftp.dsockConnected = false
    else:
      result.add(r.string & "\n")

  assertReply(await(ftp.expectReply()), "226")

proc listDirs*(ftp: AsyncFtpClient, dir = ""): Future[seq[string]] {.async.} =
  ## Returns a list of filenames in the given directory. If ``dir`` is "",
  ## the current directory is used. If ``async`` is true, this
  ## function will return immediately and it will be your job to
  ## use asyncio's ``poll`` to progress this operation.
  await ftp.pasv()

  assertReply(await(ftp.send("NLST " & dir.normalizePathSep)), ["125", "150"])

  result = splitLines(await ftp.getLines())

proc existsFile*(ftp: AsyncFtpClient, file: string): Future[bool] {.async.} =
  ## Determines whether ``file`` exists.
  var files = await ftp.listDirs()
  for f in items(files):
    if f.normalizePathSep == file.normalizePathSep: return true

proc createDir*(ftp: AsyncFtpClient, dir: string, recursive = false){.async.} =
  ## Creates a directory ``dir``. If ``recursive`` is true, the topmost
  ## subdirectory of ``dir`` will be created first, following the secondmost...
  ## etc. this allows you to give a full path as the ``dir`` without worrying
  ## about subdirectories not existing.
  if not recursive:
    assertReply(await(ftp.send("MKD " & dir.normalizePathSep)), "257")
  else:
    var reply = TaintedString""
    var previousDirs = ""
    for p in split(dir, {os.DirSep, os.AltSep}):
      if p != "":
        previousDirs.add(p)
        reply = await ftp.send("MKD " & previousDirs)
        previousDirs.add('/')
    assertReply reply, "257"

proc chmod*(ftp: AsyncFtpClient, path: string,
            permissions: set[FilePermission]) {.async.} =
  ## Changes permission of ``path`` to ``permissions``.
  var userOctal = 0
  var groupOctal = 0
  var otherOctal = 0
  for i in items(permissions):
    case i
    of fpUserExec: userOctal.inc(1)
    of fpUserWrite: userOctal.inc(2)
    of fpUserRead: userOctal.inc(4)
    of fpGroupExec: groupOctal.inc(1)
    of fpGroupWrite: groupOctal.inc(2)
    of fpGroupRead: groupOctal.inc(4)
    of fpOthersExec: otherOctal.inc(1)
    of fpOthersWrite: otherOctal.inc(2)
    of fpOthersRead: otherOctal.inc(4)

  var perm = $userOctal & $groupOctal & $otherOctal
  assertReply(await(ftp.send("SITE CHMOD " & perm &
                    " " & path.normalizePathSep)), "200")

proc list*(ftp: AsyncFtpClient, dir = ""): Future[string] {.async.} =
  ## Lists all files in ``dir``. If ``dir`` is ``""``, uses the current
  ## working directory.
  await ftp.pasv()

  let reply = await ftp.send("LIST" & " " & dir.normalizePathSep)
  assertReply(reply, ["125", "150"])

  result = await ftp.getLines()

proc retrText*(ftp: AsyncFtpClient, file: string): Future[string] {.async.} =
  ## Retrieves ``file``. File must be ASCII text.
  await ftp.pasv()
  let reply = await ftp.send("RETR " & file.normalizePathSep)
  assertReply(reply, ["125", "150"])

  result = await ftp.getLines()

proc getFile(ftp: AsyncFtpClient, file: File, total: BiggestInt,
             onProgressChanged: ProgressChangedProc) {.async.} =
  assert ftp.dsockConnected
  var progress = 0
  var progressInSecond = 0
  var countdownFut = sleepAsync(1000)
  var dataFut = ftp.dsock.recv(BufferSize)
  while ftp.dsockConnected:
    await dataFut or countdownFut
    if countdownFut.finished:
      asyncCheck onProgressChanged(total, progress,
          progressInSecond.float)
      progressInSecond = 0
      countdownFut = sleepAsync(1000)

    if dataFut.finished:
      let data = dataFut.read
      if data != "":
        progress.inc(data.len)
        progressInSecond.inc(data.len)
        file.write(data)
        dataFut = ftp.dsock.recv(BufferSize)
      else:
        ftp.dsockConnected = false

  assertReply(await(ftp.expectReply()), "226")

proc defaultOnProgressChanged*(total, progress: BiggestInt,
    speed: float): Future[void] {.nimcall,gcsafe,procvar.} =
  ## Default FTP ``onProgressChanged`` handler. Does nothing.
  result = newFuture[void]()
  #echo(total, " ", progress, " ", speed)
  result.complete()

proc retrFile*(ftp: AsyncFtpClient, file, dest: string,
               onProgressChanged: ProgressChangedProc = defaultOnProgressChanged) {.async.} =
  ## Downloads ``file`` and saves it to ``dest``.
  ## The ``EvRetr`` event is passed to the specified ``handleEvent`` function
  ## when the download is finished. The event's ``filename`` field will be equal
  ## to ``file``.
  var destFile = open(dest, mode = fmWrite)
  await ftp.pasv()
  var reply = await ftp.send("RETR " & file.normalizePathSep)
  assertReply reply, ["125", "150"]
  if {'(', ')'} notin reply.string:
    raise newException(ReplyError, "Reply has no file size.")
  var fileSize: BiggestInt
  if reply.string.captureBetween('(', ')').parseBiggestInt(fileSize) == 0:
    raise newException(ReplyError, "Reply has no file size.")

  await getFile(ftp, destFile, fileSize, onProgressChanged)

proc doUpload(ftp: AsyncFtpClient, file: File,
              onProgressChanged: ProgressChangedProc) {.async.} =
  assert ftp.dsockConnected

  let total = file.getFileSize()
  var data = newStringOfCap(4000)
  var progress = 0
  var progressInSecond = 0
  var countdownFut = sleepAsync(1000)
  var sendFut: Future[void] = nil
  while ftp.dsockConnected:
    if sendFut == nil or sendFut.finished:
      progress.inc(data.len)
      progressInSecond.inc(data.len)
      # TODO: Async file reading.
      let len = file.readBuffer(addr(data[0]), 4000)
      setLen(data, len)
      if len == 0:
        # File finished uploading.
        ftp.dsock.close()
        ftp.dsockConnected = false

        assertReply(await(ftp.expectReply()), "226")
      else:
        sendFut = ftp.dsock.send(data)

    if countdownFut.finished:
      asyncCheck onProgressChanged(total, progress, progressInSecond.float)
      progressInSecond = 0
      countdownFut = sleepAsync(1000)

    await countdownFut or sendFut

proc store*(ftp: AsyncFtpClient, file, dest: string,
            onProgressChanged: ProgressChangedProc = defaultOnProgressChanged) {.async.} =
  ## Uploads ``file`` to ``dest`` on the remote FTP server. Usage of this
  ## function asynchronously is recommended to view the progress of
  ## the download.
  ## The ``EvStore`` event is passed to the specified ``handleEvent`` function
  ## when the upload is finished, and the ``filename`` field will be
  ## equal to ``file``.
  var destFile = open(file)
  await ftp.pasv()

  let reply = await ftp.send("STOR " & dest.normalizePathSep)
  assertReply reply, ["125", "150"]

  await doUpload(ftp, destFile, onProgressChanged)

<<<<<<< HEAD
proc rename*(ftp: AsyncFtpClient, nameFrom: string, nameTo: string) {.async.} =
  ## Rename a file or directory on the remote FTP Server from current name
  ## ``name_from`` to new name ``name_to``
  assertReply(await ftp.send("RNFR " & name_from), "350")
  assertReply(await ftp.send("RNTO " & name_to), "250")
=======
proc removeFile*(ftp: AsyncFtpClient, filename: string) {.async.} =
  ## Delete a file ``filename`` on the remote FTP server
  assertReply(await ftp.send("DELE " & filename), "250")
>>>>>>> 95e0e626

proc newAsyncFtpClient*(address: string, port = Port(21),
    user, pass = ""): AsyncFtpClient =
  ## Creates a new ``AsyncFtpClient`` object.
  new result
  result.user = user
  result.pass = pass
  result.address = address
  result.port = port
  result.dsockConnected = false
  result.csock = newAsyncSocket()

when not defined(testing) and isMainModule:
  var ftp = newAsyncFtpClient("example.com", user = "test", pass = "test")
  proc main(ftp: AsyncFtpClient) {.async.} =
    await ftp.connect()
    echo await ftp.pwd()
    echo await ftp.listDirs()
    await ftp.store("payload.jpg", "payload.jpg")
    await ftp.retrFile("payload.jpg", "payload2.jpg")
<<<<<<< HEAD
    await ftp.rename("payload.jpg", "payload_renamed.jpg")
=======
    await ftp.store("payload.jpg", "payload_remove.jpg")
    await ftp.removeFile("payload_remove.jpg")
>>>>>>> 95e0e626
    echo("Finished")

  waitFor main(ftp)<|MERGE_RESOLUTION|>--- conflicted
+++ resolved
@@ -354,17 +354,15 @@
 
   await doUpload(ftp, destFile, onProgressChanged)
 
-<<<<<<< HEAD
 proc rename*(ftp: AsyncFtpClient, nameFrom: string, nameTo: string) {.async.} =
   ## Rename a file or directory on the remote FTP Server from current name
   ## ``name_from`` to new name ``name_to``
   assertReply(await ftp.send("RNFR " & name_from), "350")
   assertReply(await ftp.send("RNTO " & name_to), "250")
-=======
+
 proc removeFile*(ftp: AsyncFtpClient, filename: string) {.async.} =
   ## Delete a file ``filename`` on the remote FTP server
   assertReply(await ftp.send("DELE " & filename), "250")
->>>>>>> 95e0e626
 
 proc newAsyncFtpClient*(address: string, port = Port(21),
     user, pass = ""): AsyncFtpClient =
@@ -385,12 +383,9 @@
     echo await ftp.listDirs()
     await ftp.store("payload.jpg", "payload.jpg")
     await ftp.retrFile("payload.jpg", "payload2.jpg")
-<<<<<<< HEAD
     await ftp.rename("payload.jpg", "payload_renamed.jpg")
-=======
     await ftp.store("payload.jpg", "payload_remove.jpg")
     await ftp.removeFile("payload_remove.jpg")
->>>>>>> 95e0e626
     echo("Finished")
 
   waitFor main(ftp)